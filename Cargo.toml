[package]
name = "ruruby"
version = "0.3.1"
authors = ["monochrome <sisshiki@mac.com>"]
edition = "2018"
license-file = "LICENSE"
repository = "https://github.com/sisshiki1969/ruruby"

# See more keys and their definitions at https://doc.rust-lang.org/cargo/reference/manifest.html

[features]
default = []
perf = []
perf-method = []
trace = []
trace-func = []
emit-iseq = []
gc-debug = []
verbose = []

[dependencies]
rustyline = "9.0.0"
clap = "2.33.1"
ansi_term = "0.12.1"
regex = "1.4.2"
fancy-regex = "0.7.0"
rand = "0.8.3"
divrem = "1.0.0"
fxhash = "0.2.1"
chrono = "0.4.15"
terminal_size = "0.1.16"
console = "0.14.0"
dirs = "4.0.0"
smallvec = "1.5.0"
arraystring = "0.3.0"
region = "3.0.0"
indexmap = "1.6.2"
once_cell = "1.8.0"
enum-iterator = "0.7.0"
<<<<<<< HEAD
num = "0.4.0"
num-bigint="0.4.2"
=======
num = "0.4"
num-bigint = "0.4.2"
>>>>>>> 7235f919

[profile.release]
debug = false<|MERGE_RESOLUTION|>--- conflicted
+++ resolved
@@ -37,13 +37,8 @@
 indexmap = "1.6.2"
 once_cell = "1.8.0"
 enum-iterator = "0.7.0"
-<<<<<<< HEAD
-num = "0.4.0"
-num-bigint="0.4.2"
-=======
 num = "0.4"
 num-bigint = "0.4.2"
->>>>>>> 7235f919
 
 [profile.release]
 debug = false