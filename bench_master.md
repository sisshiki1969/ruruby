# ruruby benchmark results

## environment

Ruby version: 3.0.0  
CPU: Intel(R) Core(TM) i7-8700K CPU @ 3.70GHz  
OS: Ubuntu 20.04.1 LTS

## execution time

<<<<<<< HEAD
|     benchmark      |      ruby      |     ruruby     |  rate  |
| :----------------: | :------------: | :------------: | :----: |
|   simple_call.rb   | 0.19 ± 0.01 s  | 0.44 ± 0.01 s  | x 2.35 |
|  accessor_get.rb   | 0.58 ± 0.00 s  | 0.97 ± 0.00 s  | x 1.67 |
|  accessor_set.rb   | 0.42 ± 0.00 s  | 1.17 ± 0.01 s  | x 2.80 |
|    ivar_get.rb     | 1.76 ± 0.03 s  | 1.34 ± 0.01 s  | x 0.76 |
|    ivar_set.rb     | 1.16 ± 0.02 s  | 2.23 ± 0.01 s  | x 1.93 |
|   loop_times.rb    | 0.77 ± 0.04 s  | 0.44 ± 0.01 s  | x 0.58 |
|    loop_for.rb     | 0.82 ± 0.01 s  | 0.50 ± 0.01 s  | x 0.61 |
| loop_whileloop.rb  | 0.41 ± 0.00 s  | 0.49 ± 0.01 s  | x 1.20 |
| so_concatenate.rb  | 0.71 ± 0.00 s  | 0.64 ± 0.01 s  | x 0.91 |
| string_scan_str.rb | 1.12 ± 0.01 s  | 1.11 ± 0.01 s  | x 0.99 |
| string_scan_re.rb  | 1.59 ± 0.01 s  | 1.07 ± 0.01 s  | x 0.67 |
| fiber_allocate.rb  | 1.53 ± 0.04 s  | 0.70 ± 0.01 s  | x 0.46 |
|  fiber_switch.rb   | 0.78 ± 0.01 s  | 1.23 ± 0.01 s  | x 1.58 |
|  so_mandelbrot.rb  | 1.82 ± 0.02 s  | 2.32 ± 0.06 s  | x 1.28 |
| app_mandelbrot.rb  | 1.62 ± 0.38 s  | 1.21 ± 0.13 s  | x 0.75 |
|    app_fibo.rb     | 0.54 ± 0.02 s  | 1.16 ± 0.02 s  | x 2.13 |
|   app_aobench.rb   | 10.18 ± 0.18 s | 17.88 ± 0.19 s | x 1.76 |
|    so_nbody.rb     | 1.08 ± 0.02 s  | 2.34 ± 0.06 s  | x 2.17 |
|     collatz.rb     | 6.30 ± 0.04 s  | 7.54 ± 0.06 s  | x 1.20 |
=======
|     benchmark      |     ruby      |     ruruby     |  rate  |
| :----------------: | :-----------: | :------------: | :----: |
|   simple_call.rb   | 0.19 ± 0.01 s | 0.37 ± 0.00 s  | x 1.98 |
|  accessor_get.rb   | 0.55 ± 0.01 s | 0.85 ± 0.02 s  | x 1.56 |
|  accessor_set.rb   | 0.40 ± 0.01 s | 1.04 ± 0.02 s  | x 2.62 |
|    ivar_get.rb     | 0.84 ± 0.01 s | 0.60 ± 0.01 s  | x 0.71 |
|    ivar_set.rb     | 0.56 ± 0.01 s | 1.02 ± 0.01 s  | x 1.80 |
|   loop_times.rb    | 0.72 ± 0.02 s | 0.35 ± 0.00 s  | x 0.49 |
|    loop_for.rb     | 0.80 ± 0.03 s | 0.41 ± 0.01 s  | x 0.51 |
| loop_whileloop.rb  | 0.38 ± 0.00 s | 0.41 ± 0.01 s  | x 1.06 |
| so_concatenate.rb  | 0.67 ± 0.01 s | 0.54 ± 0.01 s  | x 0.81 |
| string_scan_str.rb | 1.05 ± 0.00 s | 0.95 ± 0.03 s  | x 0.91 |
| string_scan_re.rb  | 1.58 ± 0.05 s | 0.96 ± 0.02 s  | x 0.61 |
| fiber_allocate.rb  | 1.29 ± 0.05 s | 0.57 ± 0.02 s  | x 0.44 |
|  fiber_switch.rb   | 0.74 ± 0.01 s | 1.10 ± 0.01 s  | x 1.47 |
|  so_mandelbrot.rb  | 1.66 ± 0.02 s | 2.02 ± 0.03 s  | x 1.22 |
| app_mandelbrot.rb  | 1.29 ± 0.03 s | 0.99 ± 0.01 s  | x 0.77 |
|    app_fibo.rb     | 0.49 ± 0.01 s | 1.00 ± 0.01 s  | x 2.03 |
|   app_aobench.rb   | 9.33 ± 0.18 s | 16.70 ± 0.30 s | x 1.79 |
|    so_nbody.rb     | 0.98 ± 0.01 s | 2.09 ± 0.06 s  | x 2.12 |
|     collatz.rb     | 5.96 ± 0.05 s | 6.89 ± 0.02 s  | x 1.16 |
>>>>>>> cc5cb803

## optcarrot benchmark

|    benchmark    |       ruby        |      ruruby      |  rate  |
| :-------------: | :---------------: | :--------------: | :----: |
<<<<<<< HEAD
|    optcarrot    | 40.07 ± 2.07 fps  | 16.49 ± 0.17 fps | x 2.43 |
| optcarrot --opt | 131.59 ± 2.84 fps | 61.66 ± 7.34 fps | x 2.13 |

## memory consumption

|     benchmark      | ruby  | ruruby  |  rate   |
| :----------------: | :---: | :-----: | :-----: |
|   simple_call.rb   | 22.0M |  5.1M   | x 0.23  |
|  accessor_get.rb   | 22.0M |  5.0M   | x 0.23  |
|  accessor_set.rb   | 22.1M |  5.0M   | x 0.23  |
|    ivar_get.rb     | 22.0M |  5.0M   | x 0.23  |
|    ivar_set.rb     | 22.0M |  5.0M   | x 0.23  |
|   loop_times.rb    | 22.0M |  5.0M   | x 0.23  |
|    loop_for.rb     | 22.1M |  5.0M   | x 0.23  |
| loop_whileloop.rb  | 22.0M |  5.0M   | x 0.23  |
| so_concatenate.rb  | 71.9M |  63.6M  | x 0.88  |
| string_scan_str.rb | 26.6M |  6.6M   | x 0.25  |
| string_scan_re.rb  | 26.9M |  6.7M   | x 0.25  |
| fiber_allocate.rb  | 45.9M | 211.0M  | x 4.60  |
|  fiber_switch.rb   | 22.0M |  5.0M   | x 0.23  |
|  so_mandelbrot.rb  | 22.2M |  5.9M   | x 0.26  |
| app_mandelbrot.rb  | 22.1M |  5.8M   | x 0.26  |
|    app_fibo.rb     | 22.1M |  5.0M   | x 0.23  |
|   app_aobench.rb   | 22.7M |  8.1M   | x 0.36  |
|    so_nbody.rb     | 22.1M |  5.4M   | x 0.24  |
|     collatz.rb     | 22.1M |  5.1M   | x 0.23  |
|     optcarrot      | 78.3M |  64.6M  | x 0.83  |
|  optcarrot --opt   | 88.8M | 1051.8M | x 11.85 |
=======
|    optcarrot    | 42.84 ± 1.46 fps  | 18.84 ± 0.46 fps | x 2.27 |
| optcarrot --opt | 137.67 ± 5.62 fps | 69.49 ± 2.68 fps | x 1.98 |

## memory consumption

|     benchmark      | ruby  | ruruby |  rate  |
| :----------------: | :---: | :----: | :----: |
|   simple_call.rb   | 22.1M |  5.1M  | x 0.23 |
|  accessor_get.rb   | 22.1M |  5.2M  | x 0.24 |
|  accessor_set.rb   | 22.1M |  5.2M  | x 0.24 |
|    ivar_get.rb     | 22.0M |  5.2M  | x 0.24 |
|    ivar_set.rb     | 22.1M |  5.2M  | x 0.24 |
|   loop_times.rb    | 22.1M |  5.2M  | x 0.24 |
|    loop_for.rb     | 22.1M |  5.2M  | x 0.24 |
| loop_whileloop.rb  | 22.0M |  5.2M  | x 0.24 |
| so_concatenate.rb  | 73.4M | 63.8M  | x 0.87 |
| string_scan_str.rb | 26.8M |  6.7M  | x 0.25 |
| string_scan_re.rb  | 26.9M |  6.7M  | x 0.25 |
| fiber_allocate.rb  | 46.0M | 211.2M | x 4.59 |
|  fiber_switch.rb   | 22.1M |  5.2M  | x 0.23 |
|  so_mandelbrot.rb  | 22.3M |  6.0M  | x 0.27 |
| app_mandelbrot.rb  | 22.3M |  6.0M  | x 0.27 |
|    app_fibo.rb     | 22.1M |  5.2M  | x 0.24 |
|   app_aobench.rb   | 22.7M |  8.3M  | x 0.36 |
|    so_nbody.rb     | 22.1M |  5.6M  | x 0.25 |
|     collatz.rb     | 22.1M |  5.2M  | x 0.24 |
|     optcarrot      | 78.2M | 64.8M  | x 0.83 |
|  optcarrot --opt   | 85.8M | 802.9M | x 9.36 |
>>>>>>> cc5cb803
<|MERGE_RESOLUTION|>--- conflicted
+++ resolved
@@ -8,29 +8,6 @@
 
 ## execution time
 
-<<<<<<< HEAD
-|     benchmark      |      ruby      |     ruruby     |  rate  |
-| :----------------: | :------------: | :------------: | :----: |
-|   simple_call.rb   | 0.19 ± 0.01 s  | 0.44 ± 0.01 s  | x 2.35 |
-|  accessor_get.rb   | 0.58 ± 0.00 s  | 0.97 ± 0.00 s  | x 1.67 |
-|  accessor_set.rb   | 0.42 ± 0.00 s  | 1.17 ± 0.01 s  | x 2.80 |
-|    ivar_get.rb     | 1.76 ± 0.03 s  | 1.34 ± 0.01 s  | x 0.76 |
-|    ivar_set.rb     | 1.16 ± 0.02 s  | 2.23 ± 0.01 s  | x 1.93 |
-|   loop_times.rb    | 0.77 ± 0.04 s  | 0.44 ± 0.01 s  | x 0.58 |
-|    loop_for.rb     | 0.82 ± 0.01 s  | 0.50 ± 0.01 s  | x 0.61 |
-| loop_whileloop.rb  | 0.41 ± 0.00 s  | 0.49 ± 0.01 s  | x 1.20 |
-| so_concatenate.rb  | 0.71 ± 0.00 s  | 0.64 ± 0.01 s  | x 0.91 |
-| string_scan_str.rb | 1.12 ± 0.01 s  | 1.11 ± 0.01 s  | x 0.99 |
-| string_scan_re.rb  | 1.59 ± 0.01 s  | 1.07 ± 0.01 s  | x 0.67 |
-| fiber_allocate.rb  | 1.53 ± 0.04 s  | 0.70 ± 0.01 s  | x 0.46 |
-|  fiber_switch.rb   | 0.78 ± 0.01 s  | 1.23 ± 0.01 s  | x 1.58 |
-|  so_mandelbrot.rb  | 1.82 ± 0.02 s  | 2.32 ± 0.06 s  | x 1.28 |
-| app_mandelbrot.rb  | 1.62 ± 0.38 s  | 1.21 ± 0.13 s  | x 0.75 |
-|    app_fibo.rb     | 0.54 ± 0.02 s  | 1.16 ± 0.02 s  | x 2.13 |
-|   app_aobench.rb   | 10.18 ± 0.18 s | 17.88 ± 0.19 s | x 1.76 |
-|    so_nbody.rb     | 1.08 ± 0.02 s  | 2.34 ± 0.06 s  | x 2.17 |
-|     collatz.rb     | 6.30 ± 0.04 s  | 7.54 ± 0.06 s  | x 1.20 |
-=======
 |     benchmark      |     ruby      |     ruruby     |  rate  |
 | :----------------: | :-----------: | :------------: | :----: |
 |   simple_call.rb   | 0.19 ± 0.01 s | 0.37 ± 0.00 s  | x 1.98 |
@@ -52,42 +29,11 @@
 |   app_aobench.rb   | 9.33 ± 0.18 s | 16.70 ± 0.30 s | x 1.79 |
 |    so_nbody.rb     | 0.98 ± 0.01 s | 2.09 ± 0.06 s  | x 2.12 |
 |     collatz.rb     | 5.96 ± 0.05 s | 6.89 ± 0.02 s  | x 1.16 |
->>>>>>> cc5cb803
 
 ## optcarrot benchmark
 
 |    benchmark    |       ruby        |      ruruby      |  rate  |
 | :-------------: | :---------------: | :--------------: | :----: |
-<<<<<<< HEAD
-|    optcarrot    | 40.07 ± 2.07 fps  | 16.49 ± 0.17 fps | x 2.43 |
-| optcarrot --opt | 131.59 ± 2.84 fps | 61.66 ± 7.34 fps | x 2.13 |
-
-## memory consumption
-
-|     benchmark      | ruby  | ruruby  |  rate   |
-| :----------------: | :---: | :-----: | :-----: |
-|   simple_call.rb   | 22.0M |  5.1M   | x 0.23  |
-|  accessor_get.rb   | 22.0M |  5.0M   | x 0.23  |
-|  accessor_set.rb   | 22.1M |  5.0M   | x 0.23  |
-|    ivar_get.rb     | 22.0M |  5.0M   | x 0.23  |
-|    ivar_set.rb     | 22.0M |  5.0M   | x 0.23  |
-|   loop_times.rb    | 22.0M |  5.0M   | x 0.23  |
-|    loop_for.rb     | 22.1M |  5.0M   | x 0.23  |
-| loop_whileloop.rb  | 22.0M |  5.0M   | x 0.23  |
-| so_concatenate.rb  | 71.9M |  63.6M  | x 0.88  |
-| string_scan_str.rb | 26.6M |  6.6M   | x 0.25  |
-| string_scan_re.rb  | 26.9M |  6.7M   | x 0.25  |
-| fiber_allocate.rb  | 45.9M | 211.0M  | x 4.60  |
-|  fiber_switch.rb   | 22.0M |  5.0M   | x 0.23  |
-|  so_mandelbrot.rb  | 22.2M |  5.9M   | x 0.26  |
-| app_mandelbrot.rb  | 22.1M |  5.8M   | x 0.26  |
-|    app_fibo.rb     | 22.1M |  5.0M   | x 0.23  |
-|   app_aobench.rb   | 22.7M |  8.1M   | x 0.36  |
-|    so_nbody.rb     | 22.1M |  5.4M   | x 0.24  |
-|     collatz.rb     | 22.1M |  5.1M   | x 0.23  |
-|     optcarrot      | 78.3M |  64.6M  | x 0.83  |
-|  optcarrot --opt   | 88.8M | 1051.8M | x 11.85 |
-=======
 |    optcarrot    | 42.84 ± 1.46 fps  | 18.84 ± 0.46 fps | x 2.27 |
 | optcarrot --opt | 137.67 ± 5.62 fps | 69.49 ± 2.68 fps | x 1.98 |
 
@@ -115,5 +61,4 @@
 |    so_nbody.rb     | 22.1M |  5.6M  | x 0.25 |
 |     collatz.rb     | 22.1M |  5.2M  | x 0.24 |
 |     optcarrot      | 78.2M | 64.8M  | x 0.83 |
-|  optcarrot --opt   | 85.8M | 802.9M | x 9.36 |
->>>>>>> cc5cb803
+|  optcarrot --opt   | 85.8M | 802.9M | x 9.36 |