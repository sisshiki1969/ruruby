--- conflicted
+++ resolved
@@ -163,13 +163,7 @@
                         return Err(RubyError::value());
                     }
                     Inst::PUSH_NIL => self.stack_push(Value::nil()),
-<<<<<<< HEAD
                     Inst::PUSH_SELF => self.stack_push(self_val),
-=======
-                    Inst::PUSH_SELF => {
-                        self.stack_push(self_val);
-                    }
->>>>>>> 29e7d9c7
                     Inst::PUSH_VAL => {
                         let val = self.pc.read64();
                         self.stack_push(Value::from(val));
