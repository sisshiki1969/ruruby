--- conflicted
+++ resolved
@@ -185,11 +185,7 @@
         offset as usize
     }
 
-<<<<<<< HEAD
     #[inline(always)]
-=======
-    #[inline]
->>>>>>> 345cdeca
     fn set_pc(&mut self, pos: ISeqPos) {
         self.pc = ISeqPtr::from_iseq(&self.cur_iseq().iseq) + pos.into_usize();
     }
