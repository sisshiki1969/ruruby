use crate::*;
use std::alloc::{GlobalAlloc, Layout, System};
use std::cell::RefCell;
use std::sync::atomic::{AtomicUsize, Ordering};

pub struct MyAllocator;

unsafe impl GlobalAlloc for MyAllocator {
    unsafe fn alloc(&self, layout: Layout) -> *mut u8 {
        MALLOC_AMOUNT.fetch_add(layout.size(), Ordering::SeqCst);
        System.alloc(layout)
    }

    unsafe fn dealloc(&self, ptr: *mut u8, layout: Layout) {
        MALLOC_AMOUNT.fetch_sub(layout.size(), Ordering::SeqCst);
        System.dealloc(ptr, layout)
    }
}

#[global_allocator]
pub static GLOBAL_ALLOC: MyAllocator = MyAllocator;

pub static MALLOC_AMOUNT: AtomicUsize = AtomicUsize::new(0);

thread_local!(
    pub static ALLOC: RefCell<Allocator> = RefCell::new(Allocator::new());
);

const SIZE: usize = 64;
const GCBOX_SIZE: usize = std::mem::size_of::<RValue>();
const PAGE_LEN: usize = 64 * SIZE;
const DATA_LEN: usize = 64 * (SIZE - 1);
const THRESHOLD: usize = 64 * (SIZE - 2);
const ALLOC_SIZE: usize = PAGE_LEN * GCBOX_SIZE; // 2^18 = 256kb
const MALLOC_THRESHOLD: usize = 256 * 1024;

pub trait GC {
    fn mark(&self, alloc: &mut Allocator);
}

///
/// Heap page struct.
///
/// Single page occupies `ALLOC_SIZE` bytes in memory.
/// This struct contains 64 * (`SIZE` - 1) `GCBox` cells, and bitmap (`SIZE` - 1 bytes each) for marking phase.
///
struct Page {
    data: [RValue; DATA_LEN],
    mark_bits: [u64; SIZE - 1],
}

impl std::fmt::Debug for Page {
    fn fmt(&self, f: &mut std::fmt::Formatter<'_>) -> std::fmt::Result {
        write!(f, "Page")
    }
}

type PageRef = Ref<Page>;

impl PageRef {
    ///
    /// Allocate heap page with `ALLOC_SIZE` and `ALIGN`.
    ///
    fn alloc_page() -> Self {
        let layout = Layout::from_size_align(ALLOC_SIZE, ALLOC_SIZE).unwrap();
        let ptr = unsafe { System.alloc(layout) };
        #[cfg(feature = "gc-debug")]
        assert_eq!(0, ptr as *const u8 as usize & (ALLOC_SIZE - 1));

        PageRef::from_ptr(ptr as *mut Page)
    }

    /*
    fn dealloc_page(&self) {
        use std::alloc::{dealloc, Layout};
        let layout = Layout::from_size_align(ALLOC_SIZE, ALLOC_SIZE).unwrap();
        unsafe { dealloc(self.as_ptr() as *mut u8, layout) };
    }
    */

    fn free_page(&self) {
        let mut ptr = self.get_data_ptr(0);
        for _ in 0..DATA_LEN {
            unsafe { (*ptr).free() };
            ptr = unsafe { ptr.add(1) };
        }
    }

    #[inline(always)]
    fn from_inner(ptr: *mut RValue) -> Self {
        PageRef::from_ptr((ptr as usize & !(ALLOC_SIZE - 1)) as *mut Page)
    }
    ///
    /// Get raw pointer for inner GCBox with `index`.
    ///
    #[inline(always)]
    fn get_data_ptr(&self, index: usize) -> *mut RValue {
        &self.data[index] as *const RValue as *mut RValue
    }

    ///
    /// Get raw pointer for marking bitmap.
    ///
    #[inline(always)]
    fn get_bitmap_ptr(&self) -> *mut [u64; SIZE - 1] {
        &self.mark_bits as *const [u64; SIZE - 1] as *mut [u64; SIZE - 1]
    }

    ///
    /// Clear marking bitmap.
    ///
    fn clear_bits(&self) {
        unsafe { std::ptr::write_bytes(self.get_bitmap_ptr(), 0, 1) }
    }

    fn all_dead(&self) -> bool {
        self.mark_bits.iter().all(|bits| *bits == 0)
    }
}

<<<<<<< HEAD
=======
///
/// Container for "GC-able" objects.
///
/// This struct contains inner object data and a pointer to the next GCBox in free list.
///
#[derive(Debug, Clone)]
pub struct GCBox<T: GC> {
    inner: T,
    next: Option<GCBoxRef<T>>,
}

impl GCBox<RValue> {
    fn new() -> Self {
        GCBox {
            inner: RValue::new_invalid(),
            next: None,
        }
    }

    pub(crate) fn gc_mark(&self, alloc: &mut Allocator) {
        if alloc.mark(self) {
            return;
        };
        self.inner.mark(alloc);
    }
}

impl<T: GC> std::ops::Deref for GCBox<T> {
    type Target = T;
    fn deref(&self) -> &Self::Target {
        &self.inner
    }
}

impl<T: GC> std::ops::DerefMut for GCBox<T> {
    fn deref_mut(&mut self) -> &mut Self::Target {
        &mut self.inner
    }
}

type GCBoxRef<T> = Ref<GCBox<T>>;

#[derive(Debug)]
>>>>>>> 74364bd9
pub struct Allocator {
    /// Allocated number of objects in current page.
    used_in_current: usize,
    /// Total allocated objects.
    allocated: usize,
    /// Total blocks in free list.
    free_list_count: usize,
    /// Current page.
    current: PageRef,
    /// Info for allocated pages.
    pages: Vec<PageRef>,
    /// Counter of marked objects,
    mark_counter: usize,
    /// List of free objects.
    free: Option<std::ptr::NonNull<RValue>>,
    /// Deallocated pages.
    free_pages: Vec<PageRef>,
    /// Counter of GC execution.
    count: usize,
    /// Flag for GC timing.
    alloc_flag: bool,
    /// Flag whether GC is enabled or not.
    pub gc_enabled: bool,
    pub malloc_threshold: usize,
}

impl Allocator {
    pub(crate) fn new() -> Self {
        assert_eq!(64, std::mem::size_of::<RValue>());
        assert_eq!(64, GCBOX_SIZE);
        assert!(std::mem::size_of::<Page>() <= ALLOC_SIZE);
        let ptr = PageRef::alloc_page();
        let alloc = Allocator {
            used_in_current: 0,
            allocated: 0,
            free_list_count: 0,
            current: ptr,
            pages: vec![],
            mark_counter: 0,
            free: None,
            free_pages: vec![],
            count: 0,
            alloc_flag: false,
            gc_enabled: true,
            malloc_threshold: MALLOC_THRESHOLD,
        };
        alloc
    }

    #[cfg(not(feature = "gc-stress"))]
    pub(crate) fn is_allocated(&self) -> bool {
        self.alloc_flag
    }

    /// Returns number of objects in the free list.
    /// (sweeped objects in the previous GC.)
    pub(crate) fn free_count(&self) -> usize {
        self.free_list_count
    }

    /// Returns number of live objects in the previous GC.
    pub(crate) fn live_count(&self) -> usize {
        self.mark_counter
    }

    /// Returns number of total allocated objects.
    pub(crate) fn total_allocated(&self) -> usize {
        self.allocated
    }

    /// Return total count of GC execution.
    pub(crate) fn count(&self) -> usize {
        self.count
    }

    /// Return total active pages.
    pub(crate) fn pages_len(&self) -> usize {
        self.pages.len() + 1
    }

    /// Allocate object.
    pub(crate) fn alloc(&mut self, data: RValue) -> *mut RValue {
        self.allocated += 1;

        if let Some(gcbox) = self.free {
            // Allocate from the free list.
            let gcbox = gcbox.as_ptr();
            unsafe {
                self.free = (*gcbox).next();
                std::ptr::write(gcbox, data)
            }
            self.free_list_count -= 1;
            return gcbox;
        }

        let gcbox = if self.used_in_current == DATA_LEN {
            // Allocate new page.
            self.used_in_current = 1;
            self.pages.push(self.current);
            self.current = self
                .free_pages
                .pop()
                .unwrap_or_else(|| PageRef::alloc_page());
            self.current.get_data_ptr(0)
        } else {
            // Bump allocation.
            if self.used_in_current == THRESHOLD {
                self.alloc_flag = true;
            }
            let ptr = self.current.get_data_ptr(self.used_in_current);
            self.used_in_current += 1;
            ptr
        };
        #[cfg(feature = "gc-debug")]
        {
            assert!(self.used_in_current <= DATA_LEN);
        }

        unsafe { std::ptr::write(gcbox, data) }
        gcbox
    }

    pub(crate) fn gc_mark_only(&mut self, root: &Globals) {
        self.clear_mark();
        root.mark(self);
        self.print_mark();
    }

    pub(crate) fn check_gc(&mut self, root: &Globals) {
        let malloced = MALLOC_AMOUNT.load(std::sync::atomic::Ordering::SeqCst);
        #[cfg(not(feature = "gc-stress"))]
        {
            if !self.is_allocated() && !(self.malloc_threshold < malloced) {
                return;
            }
        }
        #[cfg(feature = "gc-debug")]
        dbg!(malloced);
        self.gc(root);
    }

    pub(crate) fn gc(&mut self, root: &Globals) {
        if !self.gc_enabled {
            return;
        }
        #[cfg(feature = "gc-debug")]
        if root.startup_flag {
            eprintln!("#### GC start");
            eprintln!(
                "allocated: {}  used in current page: {}  allocated pages: {}",
                self.allocated,
                self.used_in_current,
                self.pages.len()
            );
        }
        self.clear_mark();
        root.mark(self);
        #[cfg(feature = "gc-debug")]
        if root.startup_flag {
            eprintln!("marked: {}  ", self.mark_counter);
        }
        self.dealloc_empty_pages();
        self.sweep();
        #[cfg(feature = "gc-debug")]
        if root.startup_flag {
            assert_eq!(self.free_list_count, self.check_free_list());
            eprintln!("free list: {}", self.free_list_count);
        }
        self.alloc_flag = false;
        self.count += 1;
        let malloced = MALLOC_AMOUNT.load(std::sync::atomic::Ordering::SeqCst);
        self.malloc_threshold = malloced + MALLOC_THRESHOLD;
        #[cfg(any(feature = "trace", feature = "gc-debug"))]
        if root.startup_flag {
            eprintln!("#### GC End");
        }
    }

    /// Clear all mark bitmaps.
    fn clear_mark(&mut self) {
        self.current.clear_bits();
        self.pages.iter().for_each(|heap| heap.clear_bits());
        self.mark_counter = 0;
    }

    /// Mark object.
    /// If object is already marked, return true.
    /// If not yet, mark it and return false.
    pub(crate) fn gc_check_and_mark(&mut self, ptr: &RValue) -> bool {
        let ptr = ptr as *const RValue as *mut RValue;
        #[cfg(feature = "gc-debug")]
        self.check_ptr(ptr);
        let mut page_ptr = PageRef::from_inner(ptr);

        let index = unsafe { ptr.offset_from(page_ptr.get_data_ptr(0)) } as usize;
        assert!(index < DATA_LEN);
        let bit_mask = 1 << (index % 64);
        let bitmap = &mut page_ptr.mark_bits[index / 64];

        let is_marked = (*bitmap & bit_mask) != 0;
        *bitmap |= bit_mask;
        if !is_marked {
            self.mark_counter += 1;
        }
        is_marked
    }

    pub(crate) fn dealloc_empty_pages(&mut self) {
        let len = self.pages.len();
        for i in 0..len {
            if self.pages[len - i - 1].all_dead() {
                let page = self.pages.remove(len - i - 1);
                page.free_page();
                self.free_pages.push(page);
                #[cfg(feature = "gc-debug")]
                eprintln!("dealloc: {:?}", page.as_ptr());
            }
        }
    }

    fn sweep_bits(
        bit: usize,
        mut map: u64,
        ptr: &mut *mut RValue,
        head: &mut *mut RValue,
    ) -> usize {
        let mut c = 0;
        let min = map.trailing_ones() as usize;
        *ptr = unsafe { (*ptr).add(min) };
        map = map.checked_shr(min as u32).unwrap_or(0);
        for _ in min..bit {
            if map & 1 == 0 {
                unsafe {
                    (**head).set_next(*ptr);
                    *head = *ptr;
<<<<<<< HEAD
                    (**ptr).free();
                    (**ptr).set_next_none();
=======
                    (**ptr).next = None;
                    (**ptr).free();
>>>>>>> 74364bd9
                    c += 1;
                }
            }
            *ptr = unsafe { (*ptr).add(1) };
            map >>= 1;
        }
        c
    }

    pub(crate) fn sweep(&mut self) {
        let mut c = 0;
        let mut anchor = RValue::new_invalid();
        let head = &mut ((&mut anchor) as *mut RValue);

        for pinfo in self.pages.iter() {
            let mut ptr = pinfo.get_data_ptr(0);
            for map in pinfo.mark_bits.iter() {
                c += Allocator::sweep_bits(64, *map, &mut ptr, head);
            }
        }

        let mut ptr = self.current.get_data_ptr(0);
        assert!(self.used_in_current <= DATA_LEN);
        let i = self.used_in_current / 64;
        let bit = self.used_in_current % 64;
        let bitmap = &self.current.mark_bits;

        for map in bitmap.iter().take(i) {
            c += Allocator::sweep_bits(64, *map, &mut ptr, head);
        }

        if i < SIZE - 1 {
            c += Allocator::sweep_bits(bit, bitmap[i], &mut ptr, head);
        }

        self.free = anchor.next();
        self.free_list_count = c;
    }
}

// For debug
impl Allocator {
    fn check_ptr(&self, ptr: *mut RValue) {
        let page_ptr = PageRef::from_inner(ptr);
        match self
            .pages
            .iter()
            .find(|heap| heap.as_ptr() == page_ptr.as_ptr())
        {
            Some(_) => return,
            None => {}
        };
        if self.current.as_ptr() == page_ptr.as_ptr() {
            return;
        };
        eprintln!("dump heap pages");
        self.pages
            .iter()
            .for_each(|x| eprintln!("{:?}", x.as_ptr()));
        eprintln!("{:?}", self.current.as_ptr());
        unreachable!("The ptr is not in heap pages. {:?}", ptr);
    }

    fn check_free_list(&self) -> usize {
        let mut c = 0;
        let mut free = self.free;
        loop {
            match free {
                Some(f) => {
                    let p = f.as_ptr();
                    self.check_ptr(p);
                    free = unsafe { (*p).next() };
                }
                None => break,
            };
            c += 1;
        }
        c
    }

    fn print_bits(&self, bitmap: &[u64; SIZE - 1]) {
        let mut i = 0;
        bitmap.iter().for_each(|m| {
            eprint!("{:016x} ", m.reverse_bits());
            if i % 8 == 7 {
                eprintln!();
            }
            i += 1;
        });
    }

    pub(crate) fn print_mark(&self) {
        self.pages.iter().for_each(|pinfo| {
            self.print_bits(&pinfo.mark_bits);
            eprintln!("\n");
        });
        self.print_bits(&self.current.mark_bits);
        eprintln!("\n");
        eprintln!(
            "GC Info----------------------------------------------------------------------------"
        );
        eprintln!(
            "active pages: {} free pages:{}",
            self.pages.len() + 1,
            self.free_pages.len(),
        );
        assert_eq!(self.free_list_count, self.check_free_list());
        eprintln!(
            "free list:{} allocated:{}  used in current page:{}",
            self.free_list_count, self.allocated, self.used_in_current
        );
    }
}

#[cfg(test)]
mod tests {
    use crate::tests::*;

    #[test]
    fn gc_test() {
        let program = r#"
            class Vec
                def initialize(x,y)
                    @x = x
                    @y = y
                end
            end
            50.times {
                a = []
                50.times.each {|x|
                    a << Vec.new(x, x)
                }
                b = {}
                50.times.each {|x|
                    b[x.to_s] = [x...(x*2), (x+1).to_s, (x+2).to_s]
                }
                c = Fiber.new {}
            }
        "#;
        assert_script(program);
    }
}<|MERGE_RESOLUTION|>--- conflicted
+++ resolved
@@ -118,52 +118,6 @@
     }
 }
 
-<<<<<<< HEAD
-=======
-///
-/// Container for "GC-able" objects.
-///
-/// This struct contains inner object data and a pointer to the next GCBox in free list.
-///
-#[derive(Debug, Clone)]
-pub struct GCBox<T: GC> {
-    inner: T,
-    next: Option<GCBoxRef<T>>,
-}
-
-impl GCBox<RValue> {
-    fn new() -> Self {
-        GCBox {
-            inner: RValue::new_invalid(),
-            next: None,
-        }
-    }
-
-    pub(crate) fn gc_mark(&self, alloc: &mut Allocator) {
-        if alloc.mark(self) {
-            return;
-        };
-        self.inner.mark(alloc);
-    }
-}
-
-impl<T: GC> std::ops::Deref for GCBox<T> {
-    type Target = T;
-    fn deref(&self) -> &Self::Target {
-        &self.inner
-    }
-}
-
-impl<T: GC> std::ops::DerefMut for GCBox<T> {
-    fn deref_mut(&mut self) -> &mut Self::Target {
-        &mut self.inner
-    }
-}
-
-type GCBoxRef<T> = Ref<GCBox<T>>;
-
-#[derive(Debug)]
->>>>>>> 74364bd9
 pub struct Allocator {
     /// Allocated number of objects in current page.
     used_in_current: usize,
@@ -399,13 +353,8 @@
                 unsafe {
                     (**head).set_next(*ptr);
                     *head = *ptr;
-<<<<<<< HEAD
                     (**ptr).free();
                     (**ptr).set_next_none();
-=======
-                    (**ptr).next = None;
-                    (**ptr).free();
->>>>>>> 74364bd9
                     c += 1;
                 }
             }
