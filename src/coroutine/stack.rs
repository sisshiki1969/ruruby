--- conflicted
+++ resolved
@@ -95,11 +95,7 @@
     unsafe {
         (*fiber).state = FiberState::Dead;
         //(*fiber).stack.deallocate();
-<<<<<<< HEAD
-        (*fiber).result = (*val).clone();
-=======
         //(*fiber).result = (*val).clone();
->>>>>>> 5f27f536
     }
     asm::yield_context(fiber);
 }