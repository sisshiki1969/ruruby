use super::*;
use crate::value::real::Real;
use crate::ParseErrKind;
use crate::{util::*, IdentId};
use enum_iterator::IntoEnumIterator;
use fxhash::FxHashMap;
use num::BigInt;
use once_cell::sync::Lazy;
use std::ops::Range;
use std::sync::Mutex;

static RESERVED: Lazy<Mutex<ReservedChecker>> = Lazy::new(|| {
    let mut reserved = FxHashMap::default();
    let mut reserved_rev = FxHashMap::default();
    for r in Reserved::into_enum_iter() {
        reserved.insert(format!("{:?}", r), r);
        reserved_rev.insert(r, format!("{:?}", r));
    }

    Mutex::new(ReservedChecker {
        reserved,
        reserved_rev,
    })
});
pub struct ReservedChecker {
    reserved: FxHashMap<String, Reserved>,
    reserved_rev: FxHashMap<Reserved, String>,
}

#[derive(Clone, PartialEq)]
pub enum ParseMode {
    Double,
    Single,
    Command,
}

#[derive(Debug, Clone, PartialEq)]
pub struct Lexer<'a> {
    token_start_pos: usize,
    pos: usize,
    heredoc_pos: usize,
    buf: Option<Token>,
    buf_skip_lt: Option<Token>,
    pub code: &'a str,
}

#[derive(Debug, Clone, PartialEq)]
pub struct ParseErr(pub ParseErrKind, pub Loc);

#[derive(Debug, Clone)]
pub struct LexerResult {
    pub tokens: Vec<Token>,
}

#[allow(dead_code)]
#[derive(Debug, Clone, PartialEq)]
pub enum VarKind {
    Identifier,
    InstanceVar,
    ClassVar,
    GlobalVar,
}
#[derive(Debug, Clone, PartialEq)]
enum InterpolateState {
    Finished(String),
    NewInterpolation(String, usize), // (string, paren_level)
}

impl<'a> Lexer<'a> {
    pub fn get_string_from_reserved(reserved: &Reserved) -> String {
        RESERVED
            .lock()
            .unwrap()
            .reserved_rev
            .get(reserved)
            .unwrap()
            .clone()
    }

    pub fn check_reserved(reserved: &str) -> Option<Reserved> {
        RESERVED.lock().unwrap().reserved.get(reserved).cloned()
    }
}

impl<'a> Lexer<'a> {
    pub fn new(code: &'a str) -> Self {
        let code = code.into();
        Lexer {
            token_start_pos: 0,
            pos: 0,
            heredoc_pos: 0,
            buf: None,
            buf_skip_lt: None,
            code,
        }
    }

    pub fn new_with_range(&self, pos: usize, end: usize) -> Self {
        Lexer {
            token_start_pos: pos,
            pos,
            heredoc_pos: 0,
            buf: None,
            buf_skip_lt: None,
            code: &self.code[..end],
        }
    }

    fn error_unexpected(&self, pos: usize) -> ParseErr {
        let loc = Loc(pos, pos);
        ParseErr(
            ParseErrKind::SyntaxError(format!(
                "Unexpected char. {:?}",
                self.code[pos..].chars().next().unwrap()
            )),
            loc,
        )
    }
}

impl<'a> Lexer<'a> {
    fn error_eof(pos: usize) -> ParseErr {
        let loc = Loc(pos, pos);
        ParseErr(ParseErrKind::UnexpectedEOF, loc)
    }

    fn error_parse(msg: &str, pos: usize) -> ParseErr {
        let loc = Loc(pos, pos);
        ParseErr(
            ParseErrKind::SyntaxError(format!("Parse error. '{}'", msg)),
            loc,
        )
    }

    #[cfg(test)]
    pub fn tokenize(&mut self) -> Result<LexerResult, ParseErr> {
        let mut tokens = vec![];
        loop {
            match self.get_token() {
                Ok(res) => {
                    if res.is_eof() {
                        tokens.push(res);
                        break;
                    } else {
                        tokens.push(res);
                    }
                }
                Err(err) => return Err(err),
            }
        }
        return Ok(LexerResult::new(tokens));
    }

    fn current_slice(&self) -> &str {
        &self.code[self.token_start_pos..self.pos]
    }

    pub fn get_line(&self, pos: usize) -> usize {
        self.code[0..=pos].chars().filter(|ch| *ch == '\n').count() + 1
    }

    pub fn get_token(&mut self) -> Result<Token, ParseErr> {
        self.buf = None;
        self.buf_skip_lt = None;
        let tok = self.read_token()?;
        Ok(tok)
    }

    pub fn peek_token(&mut self) -> Result<Token, ParseErr> {
        if let Some(tok) = &self.buf {
            return Ok(tok.clone());
        };
        let save = self.save_state();
        let tok = self.read_token()?;
        self.restore_state(save);
        self.buf = Some(tok.clone());
        Ok(tok)
    }

    pub fn peek_token_skip_lt(&mut self) -> Result<Token, ParseErr> {
        if let Some(tok) = &self.buf_skip_lt {
            return Ok(tok.clone());
        };
        let save = self.save_state();
        let mut tok;
        loop {
            tok = self.read_token()?;
            if tok.is_eof() || !tok.is_line_term() {
                break;
            }
        }
        self.restore_state(save);
        self.buf_skip_lt = Some(tok.clone());
        Ok(tok)
    }

    /// Examine if the next char is a whitespace or not.
    pub fn trailing_space(&self) -> bool {
        match self.peek() {
            Some(ch) => ch.is_ascii_whitespace(),
            _ => false,
        }
    }

    /// Examine if the next char is '('.
    pub fn trailing_lparen(&self) -> bool {
        match self.peek() {
            Some(ch) => ch == '(',
            _ => false,
        }
    }

    /// Examine if the next char of the token is space.
    pub fn has_trailing_space(&self, tok: &Token) -> bool {
        match self
            .code
            .get(tok.loc.1 + 1..)
            .map(|s| s.chars().next())
            .flatten()
        {
            Some(ch) => ch.is_ascii_whitespace(),
            _ => false,
        }
    }

    /// Get token as a regular expression.
    pub fn get_regexp(&mut self) -> Result<Token, ParseErr> {
        match self.read_regexp_sub()? {
            InterpolateState::Finished(s) => Ok(self.new_stringlit(s)),
            InterpolateState::NewInterpolation(s, _) => Ok(self.new_open_reg(s)),
        }
    }

    pub fn save_state(&self) -> (usize, usize) {
        (self.token_start_pos, self.pos)
    }

    pub fn restore_state(&mut self, state: (usize, usize)) {
        self.token_start_pos = state.0;
        self.pos = state.1;
    }

    pub fn flush(&mut self) {
        self.buf = None;
        self.buf_skip_lt = None;
    }
}

impl<'a> Lexer<'a> {
    /// Read token.
    fn read_token(&mut self) -> Result<Token, ParseErr> {
        loop {
            self.token_start_pos = self.pos;
            if let Some(tok) = self.skip_whitespace() {
                return Ok(tok);
            };
            let pos = self.pos;
            let ch = match self.get() {
                Ok(ch) => ch,
                Err(_) => return Ok(self.new_eof()),
            };

            if ch.is_ascii_alphabetic() || ch == '_' {
                return self.read_identifier(ch, VarKind::Identifier);
            } else if ch.is_numeric() {
                return self.read_number_literal(ch);
            } else if ch.is_ascii_punctuation() {
                match ch {
                    '#' => self.goto_eol(),
                    '"' => return self.read_string_literal_double(None, Some('\"'), 0),
                    '`' => return self.read_command_literal(None, Some('`'), 0),
                    '\'' => {
                        let s = self.read_string_literal_single(None, '\'', false)?;
                        return Ok(self.new_stringlit(s));
                    }
                    ';' => return Ok(self.new_punct(Punct::Semi)),
                    ':' => {
                        if self.consume(':') {
                            return Ok(self.new_punct(Punct::Scope));
                        } else {
                            return Ok(self.new_punct(Punct::Colon));
                        }
                    }
                    ',' => return Ok(self.new_punct(Punct::Comma)),
                    '+' => {
                        if self.consume('=') {
                            return Ok(self.new_punct(Punct::AssignOp(BinOp::Add)));
                        } else {
                            return Ok(self.new_punct(Punct::Plus));
                        }
                    }
                    '-' => {
                        if self.consume('>') {
                            return Ok(self.new_punct(Punct::Arrow));
                        } else if self.consume('=') {
                            return Ok(self.new_punct(Punct::AssignOp(BinOp::Sub)));
                        } else {
                            return Ok(self.new_punct(Punct::Minus));
                        }
                    }
                    '*' => {
                        if self.consume('=') {
                            return Ok(self.new_punct(Punct::AssignOp(BinOp::Mul)));
                        } else if self.consume('*') {
                            return Ok(self.new_punct(Punct::DMul));
                        } else {
                            return Ok(self.new_punct(Punct::Mul));
                        }
                    }
                    '%' => {
                        if self.consume('=') {
                            return Ok(self.new_punct(Punct::AssignOp(BinOp::Rem)));
                        } else {
                            return Ok(self.new_punct(Punct::Rem));
                        }
                    }
                    '/' => {
                        if self.consume('=') {
                            return Ok(self.new_punct(Punct::AssignOp(BinOp::Div)));
                        } else {
                            return Ok(self.new_punct(Punct::Div));
                        }
                    }
                    '(' => return Ok(self.new_punct(Punct::LParen)),
                    ')' => return Ok(self.new_punct(Punct::RParen)),
                    '^' => {
                        if self.consume('=') {
                            return Ok(self.new_punct(Punct::AssignOp(BinOp::BitXor)));
                        } else {
                            return Ok(self.new_punct(Punct::BitXor));
                        }
                    }
                    '~' => return Ok(self.new_punct(Punct::BitNot)),
                    '[' => return Ok(self.new_punct(Punct::LBracket)),
                    ']' => return Ok(self.new_punct(Punct::RBracket)),
                    '{' => return Ok(self.new_punct(Punct::LBrace)),
                    '}' => return Ok(self.new_punct(Punct::RBrace)),
                    '.' => {
                        if self.consume('.') {
                            if self.consume('.') {
                                return Ok(self.new_punct(Punct::Range3));
                            } else {
                                return Ok(self.new_punct(Punct::Range2));
                            }
                        } else {
                            return Ok(self.new_punct(Punct::Dot));
                        }
                    }
                    '?' => return Ok(self.new_punct(Punct::Question)),
                    '\\' => return Ok(self.new_punct(Punct::Backslash)),
                    '=' => {
                        if self.consume('=') {
                            if self.consume('=') {
                                return Ok(self.new_punct(Punct::TEq));
                            } else {
                                return Ok(self.new_punct(Punct::Eq));
                            }
                        } else if self.consume('>') {
                            return Ok(self.new_punct(Punct::FatArrow));
                        } else if self.consume('~') {
                            return Ok(self.new_punct(Punct::Match));
                        } else {
                            return Ok(self.new_punct(Punct::Assign));
                        }
                    }
                    '>' => {
                        if self.consume('=') {
                            return Ok(self.new_punct(Punct::Ge));
                        } else if self.consume('>') {
                            if self.consume('=') {
                                return Ok(self.new_punct(Punct::AssignOp(BinOp::Shr)));
                            } else {
                                return Ok(self.new_punct(Punct::Shr));
                            }
                        } else {
                            return Ok(self.new_punct(Punct::Gt));
                        }
                    }
                    '<' => {
                        if self.consume('=') {
                            if self.consume('>') {
                                return Ok(self.new_punct(Punct::Cmp));
                            } else {
                                return Ok(self.new_punct(Punct::Le));
                            }
                        } else if self.consume('<') {
                            if self.consume('=') {
                                return Ok(self.new_punct(Punct::AssignOp(BinOp::Shl)));
                            } else {
                                return Ok(self.new_punct(Punct::Shl));
                            }
                        } else {
                            return Ok(self.new_punct(Punct::Lt));
                        }
                    }
                    '!' => {
                        if self.consume('=') {
                            return Ok(self.new_punct(Punct::Ne));
                        } else if self.consume('~') {
                            return Ok(self.new_punct(Punct::Unmatch));
                        } else {
                            return Ok(self.new_punct(Punct::Not));
                        }
                    }
                    '&' => {
                        if self.consume('&') {
                            if self.consume('=') {
                                return Ok(self.new_punct(Punct::AssignOp(BinOp::LAnd)));
                            } else {
                                return Ok(self.new_punct(Punct::LAnd));
                            }
                        } else if self.consume('=') {
                            return Ok(self.new_punct(Punct::AssignOp(BinOp::BitAnd)));
                        } else if self.consume('.') {
                            return Ok(self.new_punct(Punct::SafeNav));
                        } else {
                            return Ok(self.new_punct(Punct::BitAnd));
                        }
                    }
                    '|' => {
                        if self.consume('|') {
                            if self.consume('=') {
                                return Ok(self.new_punct(Punct::AssignOp(BinOp::LOr)));
                            } else {
                                return Ok(self.new_punct(Punct::LOr));
                            }
                        } else if self.consume('=') {
                            return Ok(self.new_punct(Punct::AssignOp(BinOp::BitOr)));
                        } else {
                            return Ok(self.new_punct(Punct::BitOr));
                        }
                    }
                    '@' => {
                        if self.consume('@') {
                            return self.read_identifier(None, VarKind::ClassVar);
                        } else {
                            return self.read_identifier(None, VarKind::InstanceVar);
                        }
                    }
                    '$' => return self.read_global_var(),
                    _ => return Err(self.error_unexpected(pos)),
                }
            } else {
                return self.read_identifier(ch, VarKind::Identifier);
            };
        }
    }

    fn read_global_var(&mut self) -> Result<Token, ParseErr> {
        let tok = match self.peek() {
            Some(ch) if ch.is_ascii_punctuation() => {
                let ch = self.get()?;
                self.new_global_var(format!("${}", ch))
            }
            _ => self.read_identifier(None, VarKind::GlobalVar)?,
        };
        Ok(tok)
    }

    /// Read identifier. ('@@xx', '$x', '@x')
    fn read_identifier(
        &mut self,
        ch: impl Into<Option<char>>,
        var_kind: VarKind,
    ) -> Result<Token, ParseErr> {
        // read identifier or reserved keyword
        let is_const = match ch.into() {
            Some(ch) => ch.is_ascii_uppercase(),
            None => {
                // Builtin global variables.
                let pos = self.pos;
                match self.get() {
                    Ok(ch) => {
                        if ch.is_alphanumeric() || ch == '_' || ch == '&' || ch == '\'' {
                        } else {
                            return Err(self.error_unexpected(pos));
                        }
                    }
                    Err(_) => {
                        return Err(Self::error_eof(pos));
                    }
                };
                false
            }
        };
        self.consume_ident();
        let tok = self.current_slice();
        match var_kind {
            VarKind::InstanceVar => return Ok(self.new_instance_var(tok)),
            VarKind::ClassVar => return Ok(self.new_class_var(tok)),
            VarKind::GlobalVar => return Ok(self.new_global_var(tok)),
            _ => {}
        }

        match self.peek() {
            Some(ch) if (ch == '!' && self.peek2() != Some('=')) || ch == '?' => {
                self.get().unwrap();
            }
            _ => {}
        };
        let tok = self.current_slice();
        match Lexer::check_reserved(tok) {
            Some(reserved) => return Ok(self.new_reserved(reserved)),
            None => {}
        };

        if is_const {
            Ok(self.new_const(tok))
        } else {
            Ok(self.new_ident(tok))
        }
    }

    /// Read method name.
    ///
    /// e.g. Foo? bar bar! baz= == != <= <=>
    /// In primary method call, assign-like method name(cf. foo= or Bar=) is not allowed.
    ///
    // メソッド定義名 : メソッド名 ｜ ( 定数識別子 | 局所変数識別子 ) "="
    // メソッド名 : 局所変数識別子
    //      | 定数識別子
    //      | ( 定数識別子 | 局所変数識別子 ) ( "!" | "?" )
    //      | 演算子メソッド名
    //      | キーワード
    // 演算子メソッド名 : “^” | “&” | “|” | “<=>” | “==” | “===” | “=~” | “>” | “>=” | “<” | “<=”
    //      | “<<” | “>>” | “+” | “-” | “*” | “/” | “%” | “**” | “~” | “+@” | “-@” | “[]” | “[]=” | “ʻ”
    pub fn read_method_name(
        &mut self,
        allow_assign_like: bool,
    ) -> Result<(IdentId, Loc), ParseErr> {
        self.flush();
        while self.consume_whitespace() || self.consume_newline() {}
        self.token_start_pos = self.pos;
        let ch = self.get()?;
        if ch.is_ascii_alphabetic() || ch == '_' {
            self.consume_ident();
            match self.peek() {
                Some(ch)
                    if (ch == '!' && self.peek2() != Some('='))
                        || ch == '?'
<<<<<<< HEAD
                        || (ch == '=' && allow_assign_like) =>
=======
                        || (ch == '=' && self.peek2() != Some('>')) =>
>>>>>>> 5f28f72d
                {
                    self.get().unwrap();
                }
                _ => {}
            };
        } else if ch.is_ascii_punctuation() {
            // re-definable operators
            // https://docs.ruby-lang.org/ja/latest/doc/spec=2foperator.html
            // |  ^  &  <=>  ==  ===  =~  >   >=  <   <=   <<  >>
            // +  -  *  /    %   **   ~   +@  -@  []  []=  ` ! != !~
            match ch {
                '/' | '%' | '&' | '|' | '^' | '~' | '`' => {}
                '*' => {
                    self.consume('*');
                }
                '+' | '-' => {
                    self.consume('@');
                }
                '<' => if self.consume('<') || (self.consume('=') && self.consume('>')) {},
                '>' => if self.consume('>') || self.consume('=') {},
                '=' => {
                    if self.consume('=') {
                        self.consume('=');
                    } else if self.consume('~') {
                    } else {
                        return Err(self.error_unexpected(self.pos));
                    };
                }
                '!' => {
                    if self.consume('=') || self.consume('~') {};
                }
                '[' => {
                    if self.consume(']') {
                        self.consume('=');
                    } else {
                        return Err(self.error_unexpected(self.token_start_pos));
                    }
                }
                _ => return Err(self.error_unexpected(self.token_start_pos)),
            };
        } else {
            return Err(self.error_unexpected(self.token_start_pos));
        };
        Ok((
            IdentId::get_id(self.current_slice()),
            Loc(self.token_start_pos, self.pos),
        ))
    }

    pub fn read_symbol_literal(&mut self) -> Result<Option<(IdentId, Loc)>, ParseErr> {
        self.flush();
        self.token_start_pos = self.pos;
        let ch = self.peek().ok_or_else(|| self.error_unexpected(self.pos))?;
        match ch {
            '@' => {
                self.consume('@');
                self.consume('@');
                let ch = self.get()?;
                if !ch.is_ascii_alphabetic() && ch != '_' {
                    return Err(self.error_unexpected(self.pos - ch.len_utf8()));
                }
                self.consume_ident();
                Ok(Some((
                    IdentId::get_id(self.current_slice()),
                    Loc(self.token_start_pos, self.pos),
                )))
            }
            '\"' | '\'' => Ok(None),
            _ => self.read_method_name().map(|res| Some(res)),
        }
    }

    /// Check method name extension.
    /// Parse "xxxx=" as a valid mathod name.
    /// "xxxx!=" or "xxxx?=" is invalid.
    pub fn read_method_ext(&mut self, s: &str) -> Result<IdentId, ParseErr> {
        self.flush();
        let id =
            if !(s.ends_with(&['!', '?'][..])) && self.peek2() != Some('>') && self.consume('=') {
                IdentId::get_id(&format!("{}=", s))
            } else {
                IdentId::get_id(s)
            };
        Ok(id)
    }

    /// Read number literal.
    fn read_number_literal(&mut self, ch: char) -> Result<Token, ParseErr> {
        if ch == '0' {
            if self.consume('x') {
                return self.read_hex_number();
            } else if self.consume('b') {
                return self.read_bin_number();
            }
        };
        let mut s = ch.to_string();
        let mut float_flag = false;
        loop {
            if let Some(ch) = self.consume_numeric() {
                s.push(ch);
            } else if self.consume('_') {
            } else if !float_flag && self.peek() == Some('.') {
                match self.peek2() {
                    Some(ch) if ch.is_ascii() && ch.is_numeric() => {
                        self.get()?;
                        self.get()?;
                        float_flag = true;
                        s.push('.');
                        s.push(ch);
                    }
                    _ => break,
                }
            } else {
                break;
            }
        }
        if self.consume('e') || self.consume('E') {
            s.push('e');
            if !self.consume('+') {
                if self.consume('-') {
                    s.push('-');
                }
            }
            if let Some(ch) = self.consume_numeric() {
                s.push(ch);
            } else {
                return Err(self.error_unexpected(self.pos));
            }
            loop {
                if let Some(ch) = self.consume_numeric() {
                    s.push(ch);
                } else if self.consume('_') {
                } else {
                    break;
                }
            }
            float_flag = true;
        }
        let number = if float_flag {
            match s.parse::<f64>() {
                Ok(f) => Real::Float(f),
                Err(err) => return Err(Self::error_parse(&format!("{:?}", err), self.pos)),
            }
        } else {
            match s.parse::<i64>() {
                Ok(i) => Real::Integer(i),
                Err(_) => {
                    let num = match BigInt::parse_bytes(s.as_bytes(), 10) {
                        Some(num) => num,
                        None => return Err(Self::error_parse("Invalid number literal.", self.pos)),
                    };
                    Real::Bignum(num)
                }
            }
        };
        if self.consume('i') {
            Ok(self.new_imaginarylit(number))
        } else {
            match number {
                Real::Bignum(n) => Ok(self.new_bignumlit(n)),
                Real::Integer(i) => Ok(self.new_numlit(i)),
                Real::Float(f) => Ok(self.new_floatlit(f)),
            }
        }
    }

    /// Read hexadecimal number.
    fn read_hex_number(&mut self) -> Result<Token, ParseErr> {
        let mut val = self
            .expect_hex()
            .map_err(|_| Self::error_parse("Numeric literal without digits.", self.pos))?
            as u64;
        loop {
            if let Some(n) = self.consume_hex() {
                val = val
                    .checked_mul(16)
                    .ok_or_else(|| Self::error_parse("Too big Numeric literal.", self.pos - 1))?
                    + n as u64;
            } else if !self.consume('_') {
                break;
            }
        }
        Ok(self.new_numlit(val as i64))
    }

    /// Read binary number.
    fn read_bin_number(&mut self) -> Result<Token, ParseErr> {
        let mut val = match self.peek() {
            Some(ch @ '0'..='1') => (ch as u64 - '0' as u64),
            Some(_) => {
                return Err(self.error_unexpected(self.pos));
            }
            None => return Err(Self::error_eof(self.pos)),
        };
        self.get()?;
        loop {
            match self.peek() {
                Some(ch @ '0'..='1') => val = val * 2 + (ch as u64 - '0' as u64),
                Some('_') => {}
                _ => break,
            }
            self.get()?;
        }
        Ok(self.new_numlit(val as i64))
    }

    /// Read string literal ("..", %Q{..}, %{..})
    pub fn read_string_literal_double(
        &mut self,
        open: Option<char>,
        term: Option<char>,
        level: usize,
    ) -> Result<Token, ParseErr> {
        match self.read_interpolate(open, term, level)? {
            InterpolateState::Finished(s) => Ok(self.new_stringlit(s)),
            InterpolateState::NewInterpolation(s, level) => {
                Ok(self.new_open_string(s, term, level))
            }
        }
    }

    /// Read command literal (`..`)
    pub fn read_command_literal(
        &mut self,
        open: Option<char>,
        term: Option<char>,
        level: usize,
    ) -> Result<Token, ParseErr> {
        match self.read_interpolate(open, term, level)? {
            InterpolateState::Finished(s) => Ok(self.new_commandlit(s)),
            InterpolateState::NewInterpolation(s, level) => {
                Ok(self.new_open_command(s, term, level))
            }
        }
    }

    /// Read interpolation string with `open` as opening char and `term` as a terminator.
    fn read_interpolate(
        &mut self,
        open: Option<char>,
        term: Option<char>,
        mut level: usize,
    ) -> Result<InterpolateState, ParseErr> {
        let mut s = "".to_string();
        loop {
            let ch = match self.get() {
                Ok(c) => c,
                Err(err) => {
                    if term.is_none() {
                        return Ok(InterpolateState::Finished(s));
                    } else {
                        return Err(err);
                    }
                }
            };
            match ch {
                c if open == Some(c) => {
                    s.push(c);
                    level += 1;
                }
                c if Some(c) == term => {
                    if level == 0 {
                        return Ok(InterpolateState::Finished(s));
                    } else {
                        s.push(c);
                        level -= 1;
                    }
                }
                '\\' => {
                    // continuation line
                    if self.consume_newline() {
                        continue;
                    };
                    s.push(self.read_escaped_char()?);
                }
                '#' => match self.peek() {
                    // string interpolation
                    Some(ch) if ch == '{' || ch == '$' || ch == '@' => {
                        return Ok(InterpolateState::NewInterpolation(s, level))
                    }
                    _ => s.push('#'),
                },
                c => s.push(c),
            }
        }
    }

    /// Read string literal '..' or %q{..}
    fn read_string_literal_single(
        &mut self,
        open: Option<char>,
        term: char,
        escape_backslash: bool,
    ) -> Result<String, ParseErr> {
        let mut s = "".to_string();
        let mut level = 0;
        loop {
            match self.get()? {
                c if open == Some(c) => {
                    s.push(c);
                    level += 1;
                }
                c if c == term => {
                    if level == 0 {
                        return Ok(s);
                    } else {
                        s.push(c);
                        level -= 1;
                    }
                }
                '\\' => {
                    // continuation line
                    if self.consume_newline() {
                        continue;
                    };
                    let c = self.get()?;
                    if c == '\'' {
                        s.push('\'');
                    } else if c == '\\' {
                        s.push('\\');
                        if escape_backslash {
                            s.push('\\');
                        }
                    } else {
                        s.push('\\');
                        s.push(c);
                    }
                }
                c => s.push(c),
            }
        }
    }

    /// Read char literal.
    pub fn read_char_literal(&mut self) -> Result<char, ParseErr> {
        let c = self.get()?;
        self.flush();
        if c == '\\' {
            self.read_escaped_char()
        } else {
            Ok(c)
        }
    }

    /// Convert postfix of regular expression.
    fn check_postfix(&mut self, s: &mut String) {
        if self.consume('i') {
            // ignore case
            s.push('i');
        } else if self.consume('m') {
            // match "." for newline
            s.push('m');
        } else if self.consume('x') {
            // free format mode
            s.push('x');
        } else if self.consume('o') {
            // expand "#{}" only once
            s.push('o');
        } else if self.consume('u') {
            // Encoding+ utf-8
            s.push('-');
        } else if self.consume('n') {
            // Encoding+ ASCII-8bit
            s.push('-');
        } else {
            s.push('-');
        };
    }

    /// Scan as regular expression.
    fn read_regexp_sub(&mut self) -> Result<InterpolateState, ParseErr> {
        let mut s = "".to_string();
        let mut char_class = 0;
        loop {
            match self.get()? {
                '/' => {
                    self.check_postfix(&mut s);
                    return Ok(InterpolateState::Finished(s));
                }
                '[' => {
                    char_class += 1;
                    s.push('[');
                }
                ']' => {
                    char_class -= 1;
                    s.push(']');
                }
                '\\' => {
                    let ch = self.get()?;
                    match ch {
                        'a' => s += "\\a",
                        // '\b' is valid only in the inner of character class. Otherwise, shoud be treated as "\x08".
                        'b' => s += if char_class == 0 { "\\b" } else { "\\x08" },
                        'e' => s += "\\x1b",
                        'f' => s += "\\f",
                        'n' => s += "\\n",
                        'r' => s += "\\r",
                        's' => s += "[[:space:]]",
                        't' => s += "\\t",
                        'v' => s += "\\v",
                        _ => {
                            s.push('\\');
                            // TODO: It is necessary to count capture groups
                            // to determine whether backref or octal digit.
                            // Current impl. may cause problems.
                            if '1' >= ch && ch <= '9' && !self.peek_digit() {
                                s.push(ch);
                            } else if '0' <= ch && ch <= '7' {
                                let hex = format!("x{:02x}", self.consume_tri_octal(ch).unwrap());
                                s += &hex;
                            } else {
                                s.push(ch);
                            }
                        }
                    };
                }
                '#' => match self.peek() {
                    Some(ch) if ch == '{' || ch == '$' || ch == '@' => {
                        return Ok(InterpolateState::NewInterpolation(s, 0))
                    }
                    _ => s.push('#'),
                },
                c => s.push(c),
            }
        }
    }

    pub fn get_percent_notation(&mut self) -> Result<Token, ParseErr> {
        let pos = self.pos;
        let c = self.get()?;
        let (kind, delimiter) = match c {
            'q' | 'Q' | 'x' | 'r' | 'w' | 'W' | 's' | 'i' | 'I' => {
                let pos = self.pos;
                let delimiter = self.get()?;
                if delimiter.is_ascii_alphanumeric() {
                    return Err(self.error_unexpected(pos));
                }
                (Some(c), delimiter)
            }
            delimiter if !c.is_ascii_alphanumeric() => (None, delimiter),
            _ => return Err(self.error_unexpected(pos)),
        };
        let (open, term) = match delimiter {
            '(' => (Some('('), ')'),
            '{' => (Some('{'), '}'),
            '[' => (Some('['), ']'),
            '<' => (Some('<'), '>'),
            ' ' | '\n' => match kind {
                Some('i') | Some('I') | Some('w') | Some('W') => {
                    return Err(self.error_unexpected(self.pos - 1))
                }
                _ => (None, delimiter),
            },
            ch => (None, ch),
        };

        match kind {
            Some('q') => {
                let s = self.read_string_literal_single(open, term, false)?;
                Ok(self.new_stringlit(s))
            }
            Some('Q') | None => Ok(self.read_string_literal_double(open, Some(term), 0)?),
            Some('r') => {
                let s = self.read_string_literal_single(open, term, true)?;
                Ok(self.new_percent('r', s))
            }
            Some(kind) => {
                let s = self.read_string_literal_single(open, term, false)?;
                Ok(self.new_percent(kind, s))
            }
        }
    }

    fn read_escaped_char(&mut self) -> Result<char, ParseErr> {
        let ch = match self.get()? {
            c @ '\'' | c @ '"' | c @ '?' | c @ '\\' => c,
            'a' => '\x07',
            'b' => '\x08',
            'e' => '\x1b',
            'f' => '\x0c',
            'n' => '\x0a',
            'r' => '\x0d',
            's' => '\x20',
            't' => '\x09',
            'v' => '\x0b',
            'x' => {
                let c1 = self.expect_hex()?;
                let c2 = self.expect_hex()?;
                match std::char::from_u32(c1 * 16 + c2) {
                    Some(c) => c,
                    None => return Err(self.error_unexpected(self.pos)),
                }
            }
            'u' => {
                let mut code = 0;
                for _ in 0..4 {
                    code = code * 16 + self.expect_hex()?;
                }
                match std::char::from_u32(code) {
                    Some(ch) => ch,
                    None => return Err(Self::error_parse("Invalid UTF-8 character.", self.pos)),
                }
            }
            c if '0' <= c && c <= '7' => {
                if let Some(num) = self.consume_tri_octal(c) {
                    num as char
                } else {
                    c
                }
            }
            c => c,
        };
        Ok(ch)
    }

    pub fn read_heredocument(&mut self) -> Result<(ParseMode, usize, usize), ParseErr> {
        #[derive(Clone, PartialEq)]
        enum TermMode {
            Normal,
            AllowIndent,
            // TODO currently, not supported.
            Squiggly,
        }

        let term_mode = if self.consume('-') {
            TermMode::AllowIndent
        } else if self.consume('~') {
            TermMode::Squiggly
        } else {
            TermMode::Normal
        };
        let (parse_mode, no_term) = if self.consume('\'') {
            (ParseMode::Single, false)
        } else if self.consume('\"') {
            (ParseMode::Double, false)
        } else if self.consume('`') {
            (ParseMode::Command, false)
        } else {
            (ParseMode::Double, true)
        };
        let delimiter = self.consume_ident();
        if delimiter.len() == 0 {
            return Err(self.error_unexpected(self.pos));
        }
        let term_ch = match parse_mode {
            ParseMode::Single => '\'',
            ParseMode::Double => '\"',
            ParseMode::Command => '`',
        };
        if !no_term && !self.consume(term_ch) {
            return Err(Self::error_parse(
                "Unterminated here document identifier.",
                self.pos,
            ));
        }
        let save = self.save_state();
        self.goto_eol();
        self.get()?;
        if self.heredoc_pos > self.pos {
            self.pos = self.heredoc_pos;
        }
        let heredoc_start = self.pos;
        let mut heredoc_end = self.pos;
        loop {
            let start = self.pos;
            self.goto_eol();
            let end = self.pos;
            let next = self.get();
            let line = &self.code[start..end];
            if term_mode == TermMode::AllowIndent || term_mode == TermMode::Squiggly {
                if line.trim_start() == &self.code[delimiter.clone()] {
                    break;
                }
            } else {
                if line == &self.code[delimiter.clone()] {
                    break;
                }
            }
            if next.is_err() {
                return Err(Self::error_parse(
                    &format!(
                        r#"Can not find string "{}" anywhere before EOF."#,
                        &self.code[delimiter.clone()]
                    ),
                    self.pos,
                ));
            };
            heredoc_end = end + 1;
            //res += line;
            //res.push('\n');
        }
        self.heredoc_pos = self.pos;
        self.restore_state(save);
        Ok((parse_mode, heredoc_start, heredoc_end))
    }
}

// Low level API
impl<'a> Lexer<'a> {
    /// Peek the next char.
    /// Returns Some(char) or None if the cursor reached EOF.
    fn peek(&self) -> Option<char> {
        self.code.get(self.pos..)?.chars().next()
    }

    /// Peek the next next char.
    /// Returns Some(char) or None if the cursor reached EOF.
    fn peek2(&self) -> Option<char> {
        let mut iter = self.code.get(self.pos..)?.chars();
        iter.next()?;
        iter.next()
    }

    /// Get one char and move to the next.
    /// Returns Ok(char) or ParseErr if the cursor reached EOF.
    fn get(&mut self) -> Result<char, ParseErr> {
        match self.peek() {
            Some(ch) => {
                self.pos += ch.len_utf8();
                Ok(ch)
            }
            _ => Err(Self::error_eof(self.pos)),
        }
    }

    /// Consume the next char, if the char is equal to the given one.
    /// Return true if the char was consumed.
    fn consume(&mut self, expect: char) -> bool {
        match self.peek() {
            Some(ch) if ch == expect => {
                self.pos += ch.len_utf8();
                true
            }
            _ => false,
        }
    }

    /// Consume continuous ascii_alphanumeric or underscore characters.
    /// Return consumed string.
    fn consume_ident(&mut self) -> Range<usize> {
        let start = self.pos;
        loop {
            match self.peek() {
                Some(ch) if ch.is_ascii_alphanumeric() || ch == '_' => self.get().unwrap(),
                _ => break,
            };
        }
        start..self.pos
    }

    fn consume_newline(&mut self) -> bool {
        if self.consume('\n') {
            if self.heredoc_pos > self.pos {
                self.pos = self.heredoc_pos;
            };
            true
        } else {
            false
        }
    }

    /// Consume continue line. ("\\n")
    /// Return true if consumed.
    fn consume_cont_line(&mut self) -> bool {
        if self.peek2() == Some('\n') && self.peek() == Some('\\') {
            self.pos += 2;
            true
        } else {
            false
        }
    }

    /// Consume the next char, if the char is numeric char.
    /// Return Some(ch) if the token (ch) was consumed.
    fn consume_numeric(&mut self) -> Option<char> {
        match self.peek() {
            Some(ch) if ch.is_ascii() && ch.is_numeric() => {
                self.pos += ch.len_utf8();
                Some(ch)
            }
            _ => None,
        }
    }

    /// Consume the next char, if the char is '0'-'7'.
    /// Return Some(<octal_digit>) if the char was consumed.
    fn consume_octal(&mut self) -> Option<u8> {
        match self.peek() {
            Some(ch) if '0' <= ch && ch <= '7' => {
                self.pos += ch.len_utf8();
                Some(ch as u8 - '0' as u8)
            }
            _ => None,
        }
    }

    /// Consume the next char, if the char is '0'-'9' or 'a'-'f'.
    /// Return Some(<hex_digit>) if the char was consumed.
    fn consume_hex(&mut self) -> Option<u32> {
        self.expect_hex().ok()
    }

    fn expect_hex(&mut self) -> Result<u32, ParseErr> {
        let n = match self.peek() {
            Some(ch) => match ch {
                ch @ '0'..='9' => ch as u32 - '0' as u32,
                ch @ 'a'..='f' => ch as u32 - 'a' as u32 + 10,
                ch @ 'A'..='F' => ch as u32 - 'A' as u32 + 10,
                _ => return Err(self.error_unexpected(self.pos)),
            },
            _ => return Err(Self::error_eof(self.pos)),
        };
        self.pos += 1;
        Ok(n)
    }

    /// Consume the next char, if the char is ascii-whitespace char.
    /// Return whether some whitespace characters were consumed or not.
    fn consume_whitespace(&mut self) -> bool {
        match self.peek() {
            Some(ch) if ch.is_ascii_whitespace() => {
                self.pos += ch.len_utf8();
                true
            }
            _ => false,
        }
    }

    fn consume_tri_octal(&mut self, first_ch: char) -> Option<u8> {
        let mut o = first_ch as u8 - '0' as u8;
        for _ in 0..2 {
            match self.consume_octal() {
                Some(n) => o = o.wrapping_mul(8) + n,
                None => break,
            };
        }
        Some(o)
    }

    /// Peek the next char.
    /// Returns Some(char) or None if the cursor reached EOF.
    fn peek_digit(&self) -> bool {
        match self.peek() {
            Some(ch) => ch.is_ascii_digit(),
            None => false,
        }
    }

    /// Skip whitespace, newline and continuation line.
    ///
    /// Returns Some(LineTerm) if some newline characters were skipped.
    fn skip_whitespace(&mut self) -> Option<Token> {
        let mut res = None;
        loop {
            if self.consume_newline() {
                res = Some(self.new_line_term());
            } else if !self.consume_cont_line() && !self.consume_whitespace() {
                self.token_start_pos = self.pos;
                return res;
            }
        }
    }

    fn goto_eol(&mut self) {
        loop {
            match self.peek() {
                Some('\n') | None => return,
                Some(ch) => self.pos += ch.len_utf8(),
            };
        }
    }

    fn cur_loc(&self) -> Loc {
        let end = std::cmp::max(self.token_start_pos, self.pos - 1);
        Loc(self.token_start_pos, end)
    }
}

impl<'a> Lexer<'a> {
    fn new_ident(&self, ident: impl Into<String>) -> Token {
        Token::new_ident(ident.into(), self.cur_loc())
    }

    fn new_instance_var(&self, ident: impl Into<String>) -> Token {
        Annot::new(TokenKind::InstanceVar(ident.into()), self.cur_loc())
    }

    fn new_class_var(&self, ident: impl Into<String>) -> Token {
        Annot::new(TokenKind::ClassVar(ident.into()), self.cur_loc())
    }

    fn new_global_var(&self, ident: impl Into<String>) -> Token {
        Annot::new(TokenKind::GlobalVar(ident.into()), self.cur_loc())
    }

    fn new_const(&self, ident: impl Into<String>) -> Token {
        Annot::new(TokenKind::Const(ident.into()), self.cur_loc())
    }

    fn new_reserved(&self, ident: Reserved) -> Token {
        Annot::new(TokenKind::Reserved(ident), self.cur_loc())
    }

    fn new_numlit(&self, num: i64) -> Token {
        Token::new_intlit(num, self.cur_loc())
    }

    fn new_bignumlit(&self, num: BigInt) -> Token {
        Token::new_bignumlit(num, self.cur_loc())
    }

    fn new_floatlit(&self, num: f64) -> Token {
        Token::new_floatlit(num, self.cur_loc())
    }

    fn new_imaginarylit(&self, num: Real) -> Token {
        Token::new_imaginarylit(num, self.cur_loc())
    }

    fn new_stringlit(&self, string: impl Into<String>) -> Token {
        Annot::new(TokenKind::StringLit(string.into()), self.cur_loc())
    }

    fn new_commandlit(&self, string: impl Into<String>) -> Token {
        Annot::new(TokenKind::CommandLit(string.into()), self.cur_loc())
    }

    fn new_punct(&self, punc: Punct) -> Token {
        Annot::new(TokenKind::Punct(punc), self.cur_loc())
    }

    fn new_open_string(&self, s: String, delimiter: Option<char>, level: usize) -> Token {
        Token::new_open_string(s, delimiter, level, self.cur_loc())
    }

    fn new_open_reg(&self, s: String) -> Token {
        Token::new_open_reg(s, self.cur_loc())
    }

    fn new_open_command(&self, s: String, delimiter: Option<char>, level: usize) -> Token {
        Token::new_open_command(s, delimiter, level, self.cur_loc())
    }

    fn new_percent(&self, kind: char, content: String) -> Token {
        Token::new_percent(kind, content, self.cur_loc())
    }

    fn new_line_term(&self) -> Token {
        Annot::new(TokenKind::LineTerm, self.cur_loc())
    }

    fn new_eof(&self) -> Token {
        Annot::new(TokenKind::EOF, Loc(self.pos, self.pos))
    }
}

#[cfg(test)]
impl LexerResult {
    fn new(tokens: Vec<Token>) -> Self {
        LexerResult { tokens }
    }
}

#[cfg(test)]
#[allow(unused_imports, dead_code)]
mod test {
    use crate::parse::lexer::*;
    fn assert_tokens(program: &str, ans: Vec<Token>) {
        let mut lexer = Lexer::new(program);
        match lexer.tokenize() {
            Err(err) => panic!("{:?}", err),
            Ok(LexerResult { tokens, .. }) => {
                let len = tokens.len();
                if len != ans.len() {
                    print_tokens(&tokens, &ans);
                }
                for i in 0..len {
                    if tokens[i] != ans[i] {
                        print_tokens(&tokens, &ans);
                    }
                }
            }
        };
    }

    fn print_tokens(tokens: &[Token], ans: &[Token]) {
        println!("Expected:");
        for t in ans {
            println!("{}", t);
        }
        println!("Got:");
        for t in tokens {
            println!("{}", t);
        }
        panic!();
    }

    macro_rules! Token {
        (Ident($item:expr), $loc_0:expr, $loc_1:expr) => {
            Token::new_ident($item, Loc($loc_0, $loc_1))
        };
        (InstanceVar($item:expr), $loc_0:expr, $loc_1:expr) => {
            Token::new_instance_var($item, Loc($loc_0, $loc_1))
        };
        (GlobalVar($item:expr), $loc_0:expr, $loc_1:expr) => {
            Token::new_global_var($item, Loc($loc_0, $loc_1))
        };
        (Space, $loc_0:expr, $loc_1:expr) => {
            Token::new_space(Loc($loc_0, $loc_1))
        };
        (Punct($item:path), $loc_0:expr, $loc_1:expr) => {
            Token::new_punct($item, Loc($loc_0, $loc_1))
        };
        (Reserved($item:path), $loc_0:expr, $loc_1:expr) => {
            Token::new_reserved($item, Loc($loc_0, $loc_1))
        };
        (NumLit($num:expr), $loc_0:expr, $loc_1:expr) => {
            Token::new_intlit($num, Loc($loc_0, $loc_1))
        };
        (StringLit($item:expr), $loc_0:expr, $loc_1:expr) => {
            Token::new_stringlit($item, Loc($loc_0, $loc_1))
        };
        (OpenString($item:expr, $delimiter:expr), $loc_0:expr, $loc_1:expr) => {
            Token::new_open_dq($item, $delimiter, Loc($loc_0, $loc_1))
        };
        (InterString($item:expr), $loc_0:expr, $loc_1:expr) => {
            Token::new_inter_dq($item, Loc($loc_0, $loc_1))
        };
        (CloseString($item:expr), $loc_0:expr, $loc_1:expr) => {
            Token::new_close_dq($item, Loc($loc_0, $loc_1))
        };
        (LineTerm, $loc_0:expr, $loc_1:expr) => {
            Token::new_line_term(Loc($loc_0, $loc_1))
        };
        (EOF, $pos:expr) => {
            Token::new_eof($pos)
        };
    }

    #[test]
    fn string_literal1() {
        let program = r#""""#;
        let ans = vec![Token![StringLit(""), 0, 1], Token![EOF, 2]];
        assert_tokens(program, ans);
    }

    #[test]
    fn string_literal2() {
        let program = r#""flower""#;
        let ans = vec![Token![StringLit("flower"), 0, 7], Token![EOF, 8]];
        assert_tokens(program, ans);
    }

    #[test]
    fn identifier1() {
        let program = "amber";
        let ans = vec![Token![Ident("amber"), 0, 4], Token![EOF, 5]];
        assert_tokens(program, ans);
    }

    #[test]
    fn instance_var() {
        let program = "@amber";
        let ans = vec![Token![InstanceVar("@amber"), 0, 5], Token![EOF, 6]];
        assert_tokens(program, ans);
    }

    #[test]
    fn global_var() {
        let program = "$amber";
        let ans = vec![Token![GlobalVar("$amber"), 0, 5], Token![EOF, 6]];
        assert_tokens(program, ans);
    }

    #[test]
    fn cmp1() {
        let program = "5 > 0";
        let ans = vec![
            Token![NumLit(5), 0, 0],
            Token![Punct(Punct::Gt), 2, 2],
            Token![NumLit(0), 4, 4],
            Token![EOF, 5],
        ];
        assert_tokens(program, ans);
    }

    #[test]
    fn cmp2() {
        let program = "5 >= 0";
        let ans = vec![
            Token![NumLit(5), 0, 0],
            Token![Punct(Punct::Ge), 2, 3],
            Token![NumLit(0), 5, 5],
            Token![EOF, 6],
        ];
        assert_tokens(program, ans);
    }

    #[test]
    fn cmp3() {
        let program = "5 == 0";
        let ans = vec![
            Token![NumLit(5), 0, 0],
            Token![Punct(Punct::Eq), 2, 3],
            Token![NumLit(0), 5, 5],
            Token![EOF, 6],
        ];
        assert_tokens(program, ans);
    }

    #[test]
    fn cmp4() {
        let program = "5 != 0";
        let ans = vec![
            Token![NumLit(5), 0, 0],
            Token![Punct(Punct::Ne), 2, 3],
            Token![NumLit(0), 5, 5],
            Token![EOF, 6],
        ];
        assert_tokens(program, ans);
    }

    #[test]
    fn cmp5() {
        let program = "5 < 0";
        let ans = vec![
            Token![NumLit(5), 0, 0],
            Token![Punct(Punct::Lt), 2, 2],
            Token![NumLit(0), 4, 4],
            Token![EOF, 5],
        ];
        assert_tokens(program, ans);
    }

    #[test]
    fn cmp6() {
        let program = "5 <= 0";
        let ans = vec![
            Token![NumLit(5), 0, 0],
            Token![Punct(Punct::Le), 2, 3],
            Token![NumLit(0), 5, 5],
            Token![EOF, 6],
        ];
        assert_tokens(program, ans);
    }

    #[test]
    fn lexer_test1() {
        let program = "a = 1\n if a==5 then 5 else 8";
        let ans = vec![
            Token![Ident("a"), 0, 0],
            Token![Punct(Punct::Assign), 2, 2],
            Token![NumLit(1), 4, 4],
            Token![LineTerm, 5, 5],
            Token![Reserved(Reserved::If), 7, 8],
            Token![Ident("a"), 10, 10],
            Token![Punct(Punct::Eq), 11, 12],
            Token![NumLit(5), 13, 13],
            Token![Reserved(Reserved::Then), 15, 18],
            Token![NumLit(5), 20, 20],
            Token![Reserved(Reserved::Else), 22, 25],
            Token![NumLit(8), 27, 27],
            Token![EOF, 28],
        ];
        assert_tokens(program, ans);
    }

    #[test]
    fn lexer_test2() {
        let program = r"
        a = 0;
        if a == 1_000 then
            5 # this is a comment
        else
            10 # also a comment";
        let ans = vec![
            Token![LineTerm, 0, 0],
            Token![Ident("a"), 9, 9],
            Token![Punct(Punct::Assign), 11, 11],
            Token![NumLit(0), 13, 13],
            Token![Punct(Punct::Semi), 14, 14],
            Token![LineTerm, 15, 15],
            Token![Reserved(Reserved::If), 24, 25],
            Token![Ident("a"), 27, 27],
            Token![Punct(Punct::Eq), 29, 30],
            Token![NumLit(1000), 32, 36],
            Token![Reserved(Reserved::Then), 38, 41],
            Token![LineTerm, 42, 42],
            Token![NumLit(5), 55, 55],
            Token![LineTerm, 76, 76],
            Token![Reserved(Reserved::Else), 85, 88],
            Token![LineTerm, 89, 89],
            Token![NumLit(10), 102, 103],
            Token![EOF, 121],
        ];
        assert_tokens(program, ans);
    }

    #[test]
    fn cont_line() {
        let program = r###"a \
\
\
  =\
77"###;
        let ans = vec![
            Token![Ident("a"), 0, 0],
            Token![Punct(Punct::Assign), 10, 10],
            Token![NumLit(77), 13, 14],
            Token![EOF, 15],
        ];
        assert_tokens(program, ans);
    }

    #[test]
    fn octal() {
        let program = "/173";
        let ans = vec![
            Token![Punct(Punct::Div), 0, 0],
            Token![NumLit(173), 1, 3],
            Token![EOF, 4],
        ];
        assert_tokens(program, ans);
    }

    #[test]
    fn method_name() {
        fn assert(program: &str, expect: &str) {
            let mut lexer = Lexer::new(program);
            assert_eq!(
                lexer.read_method_name(true).unwrap().0,
                (IdentId::get_id(expect))
            );
        }
        assert("Func", "Func");
        assert("Func!", "Func!");
        assert("Func!=", "Func");
        assert("Func?", "Func?");
        assert("func", "func");
        assert("func=[1,2,3]", "func=");
        assert("compare_by_identity\n", "compare_by_identity");
        assert("func!", "func!");
        assert("func!=", "func");
        assert("func?", "func?");
        assert("==4", "==");
        assert("<=>>", "<=>");
        assert("===-", "===");
        assert(">==", ">=");
        assert("[]*", "[]");
        assert("[]=", "[]=");
        assert("<<<", "<<");
        assert("==~", "==");
        assert("=~-", "=~");
    }
}<|MERGE_RESOLUTION|>--- conflicted
+++ resolved
@@ -538,11 +538,7 @@
                 Some(ch)
                     if (ch == '!' && self.peek2() != Some('='))
                         || ch == '?'
-<<<<<<< HEAD
-                        || (ch == '=' && allow_assign_like) =>
-=======
-                        || (ch == '=' && self.peek2() != Some('>')) =>
->>>>>>> 5f28f72d
+                        || (allow_assign_like && ch == '=' && self.peek2() != Some('>')) =>
                 {
                     self.get().unwrap();
                 }
@@ -611,7 +607,7 @@
                 )))
             }
             '\"' | '\'' => Ok(None),
-            _ => self.read_method_name().map(|res| Some(res)),
+            _ => self.read_method_name(true).map(|res| Some(res)),
         }
     }
 
