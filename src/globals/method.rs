#[cfg(feature = "perf-method")]
use super::method_perf::*;
use crate::*;

#[derive(Clone, Copy, PartialEq, Eq, Hash, Debug)]
pub struct MethodId(std::num::NonZeroU32);

impl std::default::Default for MethodId {
    fn default() -> Self {
        Self::new(1)
    }
}

impl MethodId {
    fn new(id: u32) -> Self {
        Self(std::num::NonZeroU32::new(id).unwrap())
    }

    pub(crate) fn as_iseq(&self, globals: &Globals) -> ISeqRef {
        globals.methods[*self].as_iseq()
    }
}

impl Into<u32> for MethodId {
    fn into(self) -> u32 {
        self.0.get()
    }
}

impl From<u32> for MethodId {
    fn from(id: u32) -> Self {
        Self::new(id)
    }
}

#[derive(Debug, Clone)]
pub struct MethodRepo {
    table: Vec<MethodInfo>,
    class_version: u32,
    i_cache: InlineCache,
    m_cache: MethodCache,
    #[cfg(feature = "perf-method")]
    counter: Vec<MethodRepoCounter>,
    #[cfg(feature = "perf-method")]
    perf: MethodPerf,
}

impl std::ops::Index<MethodId> for MethodRepo {
    type Output = MethodInfo;
    fn index(&self, id: MethodId) -> &MethodInfo {
        &self.table[id.0.get() as usize]
    }
}

impl std::ops::IndexMut<MethodId> for MethodRepo {
    fn index_mut(&mut self, id: MethodId) -> &mut MethodInfo {
        &mut self.table[id.0.get() as usize]
    }
}

impl MethodRepo {
    pub(crate) fn new() -> Self {
        Self {
            table: vec![
                MethodInfo::Void, // dummy
                MethodInfo::Void, // default
                MethodInfo::BuiltinFunc {
                    func: enumerator_iterate,
                    name: IdentId::_ENUM_FUNC,
                    class: IdentId::get_id("Enumerator"),
                }, // METHOD_ENUM
            ],
            #[cfg(feature = "perf-method")]
            counter: vec![
                MethodRepoCounter::default(),
                MethodRepoCounter::default(),
                MethodRepoCounter::default(),
            ],
            class_version: 0,
            i_cache: InlineCache::new(),
            m_cache: MethodCache::new(),
            #[cfg(feature = "perf-method")]
            perf: MethodPerf::new(),
        }
    }

    pub(crate) fn add(&mut self, info: MethodInfo) -> MethodId {
        self.table.push(info);
        #[cfg(feature = "perf-method")]
        self.counter.push(MethodRepoCounter::default());
        MethodId::new((self.table.len() - 1) as u32)
    }

    pub(crate) fn update(&mut self, id: MethodId, info: MethodInfo) {
        self[id] = info;
    }

    pub(crate) fn get(&self, id: MethodId) -> &MethodInfo {
        &self[id]
    }

    pub(crate) fn inc_class_version(&mut self) {
        self.class_version += 1;
    }

    pub(crate) fn add_inline_cache_entry(&mut self) -> u32 {
        self.i_cache.add_entry()
    }

    pub(crate) fn find_method_inline_cache(
        &mut self,
        id: u32,
        rec_class: Module,
        method_name: IdentId,
    ) -> Option<MethodId> {
        let class_version = self.class_version;
        match self.i_cache.get_entry(id) {
            Some(InlineCacheEntry {
                version,
                class,
                method,
            }) if *version == class_version && class.id() == rec_class.id() => {
                #[cfg(feature = "perf-method")]
                self.perf.inc_inline_hit();
                return Some(*method);
            }
            _ => {}
        };
        #[cfg(feature = "perf-method")]
        self.perf.inc_inline_missed();
        if let Some(method_id) = self.find_method(rec_class, method_name) {
            self.i_cache.update_entry(
                id,
                InlineCacheEntry::new(class_version, rec_class, method_id),
            );
            Some(method_id)
        } else {
            None
        }
    }

<<<<<<< HEAD
=======
    /// Search global method cache with receiver class and method name.
    ///
    /// If the method was not found, return None.
    pub(crate) fn find_method(
        &mut self,
        rec_class: Module,
        method_id: IdentId,
    ) -> Option<MethodId> {
        let class_version = self.class_version;
        self.get_method_from_mcache(class_version, rec_class, method_id)
    }

>>>>>>> 7a44afed
    /// Search global method cache with receiver object and method class_name.
    ///
    /// If the method was not found, return None.
    pub(crate) fn find_method_from_receiver(
        &mut self,
        receiver: Value,
        method_id: IdentId,
    ) -> Option<MethodId> {
        let rec_class = receiver.get_class_for_method();
        self.find_method(rec_class, method_id)
    }

    /// Get corresponding instance method(MethodId) for the class object `class` and `method`.
    ///
    /// If an entry for `class` and `method` exists in global method cache and the entry is not outdated,
    /// return MethodId of the entry.
    /// If not, search `method` by scanning a class chain.
    /// `class` must be a Class.
    pub fn find_method(&mut self, rec_class: Module, method: IdentId) -> Option<MethodId> {
        #[cfg(feature = "perf-method")]
        {
            self.perf.inc_total();
        }
        let class_version = self.class_version;
        if let Some(MethodCacheEntry { version, method }) =
            self.m_cache.get_entry(rec_class, method)
        {
            if *version == class_version {
                return Some(*method);
            }
        };
        #[cfg(feature = "perf-method")]
        {
            self.perf.inc_missed();
        }
        match rec_class.search_method(method) {
            Some(methodref) => {
                self.m_cache
                    .add_entry(rec_class, method, class_version, methodref);
                Some(methodref)
            }
            None => None,
        }
    }
}

#[cfg(feature = "perf-method")]
impl MethodRepo {
    pub(crate) fn inc_counter(&mut self, id: MethodId) {
        let (dur, prev_method) = self.perf.next(id);
        match prev_method {
            Some(id) => self.counter[id.0.get() as usize].duration_inc(dur),
            _ => {}
        };
        self.counter[id.0.get() as usize].count_inc();
    }

    pub(crate) fn clear_stats(&mut self) {
        self.counter
            .iter_mut()
            .for_each(|c| *c = MethodRepoCounter::default());
        self.perf.clear_stats();
    }

    pub fn print_stats(&self) {
        eprintln!(
            "+-----------------------------------------------------------------------------------------------------+"
        );
        eprintln!(
            "| Method call stats:                                                                                  |"
        );
        eprintln!(
            "+-----------------------------------------------------------------------------------------------------+"
        );
        eprintln!(
            "  MethodId({:>5}) {:>12} {:>15}   info",
            "id", "exec count", "time"
        );
        let mut v: Vec<_> = self
            .counter
            .iter()
            .enumerate()
            .map(|(id, counter)| (id, counter.clone()))
            .collect();
        v.sort_by_key(|x| x.1.duration());
        for (id, count) in v.iter().rev() {
            if count.count() > 0 {
                let time = format!("{:?}", count.duration());
                eprintln!(
                    "  MethodId({:>5}) {:>12} {:>15}   {:?}",
                    id,
                    count.count(),
                    time,
                    self.table[*id]
                );
            }
        }
    }

    pub fn print_cache_stats(&self) {
        self.perf.print_cache_stats();
    }
}

pub type BuiltinFunc = fn(vm: &mut VM, self_val: Value, args: &Args2) -> VMResult;

pub type MethodTable = FxIndexMap<IdentId, MethodId>;

pub static METHOD_ENUM: MethodId = MethodId(unsafe { std::num::NonZeroU32::new_unchecked(2) });

#[derive(Clone)]
pub enum MethodInfo {
    RubyFunc {
        iseq: ISeqRef,
    },
    AttrReader {
        id: IdentId,
    },
    AttrWriter {
        id: IdentId,
    },
    BuiltinFunc {
        name: IdentId,
        func: BuiltinFunc,
        class: IdentId,
    },
    Void,
}

impl GC for MethodInfo {
    fn mark(&self, alloc: &mut Allocator) {
        match self {
            MethodInfo::RubyFunc { iseq } => iseq.class_defined.iter().for_each(|c| c.mark(alloc)),
            _ => return,
        };
    }
}

impl std::fmt::Debug for MethodInfo {
    fn fmt(&self, f: &mut std::fmt::Formatter<'_>) -> std::fmt::Result {
        match self {
            MethodInfo::RubyFunc { iseq } => write!(f, "RubyFunc {:?}", **iseq),
            MethodInfo::AttrReader { id } => write!(f, "AttrReader {:?}", id),
            MethodInfo::AttrWriter { id } => write!(f, "AttrWriter {:?}", id),
            MethodInfo::BuiltinFunc { name, class, .. } => {
                write!(f, r##"BuiltinFunc {:?}#{:?}"##, class, name)
            }
            MethodInfo::Void => write!(f, "Void"),
        }
    }
}

impl Default for MethodInfo {
    fn default() -> Self {
        MethodInfo::Void
    }
}

impl MethodInfo {
    pub(crate) fn as_iseq(&self) -> ISeqRef {
        if let MethodInfo::RubyFunc { iseq } = self {
            *iseq
        } else {
            unimplemented!("Methodref is illegal.")
        }
    }
}

///---------------------------------------------------------------------------------------------------
///
///  Inline method cache
///
///  This module supports inline method cache which is embedded in the instruction sequence directly.
///
///---------------------------------------------------------------------------------------------------
#[derive(Debug, Clone)]
pub struct InlineCache {
    table: Vec<Option<InlineCacheEntry>>,
    id: u32,
}

#[derive(Debug, Clone)]
pub struct InlineCacheEntry {
    pub version: u32,
    pub class: Module,
    pub method: MethodId,
}

impl InlineCacheEntry {
    fn new(version: u32, class: Module, method: MethodId) -> Self {
        InlineCacheEntry {
            version,
            class,
            method,
        }
    }
}

impl InlineCache {
    fn new() -> Self {
        InlineCache {
            table: vec![],
            id: 0,
        }
    }
    fn add_entry(&mut self) -> u32 {
        self.id += 1;
        self.table.push(None);
        self.id - 1
    }

    fn get_entry(&self, id: u32) -> &Option<InlineCacheEntry> {
        &self.table[id as usize]
    }

    fn update_entry(&mut self, id: u32, entry: InlineCacheEntry) {
        self.table[id as usize] = Some(entry);
    }
}

///---------------------------------------------------------------------------------------------------
///
/// Global method cache
///
/// This module supports global method cache.
///
///---------------------------------------------------------------------------------------------------
#[derive(Debug, Clone)]
pub struct MethodCache {
    cache: FxHashMap<(Module, IdentId), MethodCacheEntry>,
}

#[derive(Debug, Clone, PartialEq, Eq, Hash)]
pub struct MethodCacheEntry {
    pub method: MethodId,
    pub version: u32,
}

impl MethodCache {
    fn new() -> Self {
        MethodCache {
            cache: FxHashMap::default(),
        }
    }

    fn add_entry(&mut self, class: Module, id: IdentId, version: u32, method: MethodId) {
        self.cache
            .insert((class, id), MethodCacheEntry { method, version });
    }

    fn get_entry(&self, class: Module, id: IdentId) -> Option<&MethodCacheEntry> {
        self.cache.get(&(class, id))
    }
}

//----------------------------------------------------------------------------------

#[derive(Default, Debug, Clone)]
pub struct ISeqParams {
    pub param_ident: Vec<IdentId>,
    pub req: usize,
    pub opt: usize,
    /// A flag for rest parameter.
    /// * Some(true): exists and bound to a param
    /// * Some(false): exists but to be discarded
    /// * None: not exists.
    pub rest: Option<bool>,
    pub post: usize,
    pub block: bool,
    pub keyword: FxHashMap<IdentId, LvarId>,
    pub kwrest: bool,
    /// A flag for argument delegation. e.g. f(...)
    pub delegate: Option<LvarId>,
}

impl ISeqParams {
    pub(crate) fn is_opt(&self) -> bool {
        self.opt == 0
            && self.rest.is_none()
            && self.post == 0
            && !self.block
            && self.keyword.is_empty()
            && !self.kwrest
            && self.delegate.is_none()
    }

    pub(crate) fn check_arity(&self, additional_kw: bool, args: &Args2) -> Result<(), RubyError> {
        let min = self.req + self.post;
        let kw = if additional_kw { 1 } else { 0 };
        if self.rest.is_some() {
            if min > kw {
                args.check_args_min(min - kw)?;
            }
        } else if self.delegate.is_none() {
            let len = args.len() + kw;
            if min > len || len > min + self.opt {
                return Err(RubyError::argument_wrong_range(len, min, min + self.opt));
            }
        } else {
            let len = args.len() + kw;
            if min > len {
                return Err(RubyError::argument(format!(
                    "Wrong number of arguments. (given {}, expected {}+)",
                    len, min
                )));
            }
        };
        Ok(())
    }
}

#[derive(Clone, Copy, PartialEq)]
pub enum ISeqKind {
    Other,                   // eval or unnamed method
    Method(Option<IdentId>), // method or lambda
    Class(IdentId),          // class definition
    Block,                   // block or proc
}

impl Default for ISeqKind {
    fn default() -> Self {
        ISeqKind::Other
    }
}

impl std::fmt::Debug for ISeqKind {
    fn fmt(&self, f: &mut std::fmt::Formatter<'_>) -> std::fmt::Result {
        match self {
            Self::Other => write!(f, "Other"),
            Self::Class(id) => write!(f, r##"Class["{:?}"]"##, id),
            Self::Method(None) => write!(f, "Method[unnamed]"),
            Self::Method(Some(id)) => write!(f, r##"Method["{:?}"]"##, id),
            Self::Block => write!(f, "Block"),
        }
    }
}

pub type ISeqRef = Ref<ISeqInfo>;

#[derive(Clone, Default)]
pub struct ISeqInfo {
    pub method: MethodId,
    pub params: ISeqParams,
    pub iseq: ISeq,
    pub lvar: LvarCollector,
    pub lvars: usize,
    /// This flag is set when the following conditions are met.
    /// - Has no optional/post/rest/block/keyword/delegate parameters.
    pub opt_flag: bool,
    /// The Class where this method was described.
    /// This field is set to None when IseqInfo was created by Codegen.
    /// Later, when the VM execute Inst::DEF_METHOD or DEF_SMETHOD,
    /// Set to Some() in class definition context, or None in the top level.
    pub exception_table: Vec<ExceptionEntry>,
    pub class_defined: Vec<Module>,
    pub iseq_sourcemap: Vec<(ISeqPos, Loc)>,
    pub source_info: SourceInfoRef,
    pub kind: ISeqKind,
    pub loc: Loc,
}

impl std::fmt::Debug for ISeqInfo {
    fn fmt(&self, f: &mut std::fmt::Formatter<'_>) -> std::fmt::Result {
        let class_name = match self.class_defined.last() {
            Some(class) => format!("{:?}#", class),
            None => "".to_string(),
        };
        let func_name = match self.kind {
            ISeqKind::Block => "Block".to_string(),
            ISeqKind::Method(id) => match id {
                Some(id) => format!("Method: {}{:?}", class_name, id),
                None => format!("Method: {}<unnamed>", class_name),
            },
            ISeqKind::Class(id) => format!("Class: {:?}", id),
            ISeqKind::Other => "Other".to_string(),
        };
        write!(f, "{} opt:{:?}", func_name, self.opt_flag)
    }
}

impl ISeqInfo {
    pub(crate) fn new(
        method: MethodId,
        params: ISeqParams,
        iseq: ISeq,
        lvar: LvarCollector,
        exception_table: Vec<ExceptionEntry>,
        iseq_sourcemap: Vec<(ISeqPos, Loc)>,
        source_info: SourceInfoRef,
        kind: ISeqKind,
        loc: Loc,
    ) -> Self {
        let lvars = lvar.len();
        let opt_flag = params.is_opt();
        ISeqInfo {
            method,
            params,
            iseq,
            lvar,
            lvars,
            exception_table,
            opt_flag,
            class_defined: vec![],
            iseq_sourcemap,
            source_info,
            kind,
            loc,
        }
    }

    pub(crate) fn new_sym_to_proc(
        method: MethodId,
        iseq: ISeq,
        iseq_sourcemap: Vec<(ISeqPos, Loc)>,
        source_info: SourceInfoRef,
    ) -> Self {
        let id = IdentId::get_id("x");
        let lvar = LvarCollector::from(id);
        ISeqInfo {
            method,
            params: ISeqParams {
                param_ident: vec![id],
                req: 1,
                opt: 0,
                rest: None,
                post: 0,
                block: false,
                keyword: FxHashMap::default(),
                kwrest: false,
                delegate: None,
            },
            iseq,
            lvar,
            lvars: 1,
            exception_table: vec![],
            opt_flag: true,
            class_defined: vec![],
            iseq_sourcemap,
            source_info,
            kind: ISeqKind::Method(None),
            loc: Loc(0, 0),
        }
    }

    pub(crate) fn is_block(&self) -> bool {
        match self.kind {
            ISeqKind::Block => true,
            _ => false,
        }
    }

    pub(crate) fn is_method(&self) -> bool {
        !self.is_block()
    }

    pub(crate) fn is_classdef(&self) -> bool {
        match self.kind {
            ISeqKind::Class(_) => true,
            _ => false,
        }
    }
}

//----------------------------------------------------------------------------------

#[derive(Debug, Clone, Hash)]
pub struct MethodObjInfo {
    pub name: IdentId,
    pub receiver: Option<Value>,
    pub method: MethodId,
    pub owner: Module,
}

impl PartialEq for MethodObjInfo {
    fn eq(&self, other: &Self) -> bool {
        self.name == other.name
            && self.method == other.method
            && match (self.receiver, other.receiver) {
                (Some(r1), Some(r2)) => r1.id() == r2.id(),
                _ => false,
            }
    }
}

impl MethodObjInfo {
    pub(crate) fn new(name: IdentId, receiver: Value, method: MethodId, owner: Module) -> Self {
        MethodObjInfo {
            name,
            receiver: Some(receiver),
            method,
            owner,
        }
    }

    pub(crate) fn new_unbound(name: IdentId, method: MethodId, owner: Module) -> Self {
        MethodObjInfo {
            name,
            receiver: None,
            method,
            owner,
        }
    }
}

impl GC for MethodObjInfo {
    fn mark(&self, alloc: &mut Allocator) {
        if let Some(rec) = self.receiver {
            rec.mark(alloc);
        }
    }
}<|MERGE_RESOLUTION|>--- conflicted
+++ resolved
@@ -139,21 +139,6 @@
         }
     }
 
-<<<<<<< HEAD
-=======
-    /// Search global method cache with receiver class and method name.
-    ///
-    /// If the method was not found, return None.
-    pub(crate) fn find_method(
-        &mut self,
-        rec_class: Module,
-        method_id: IdentId,
-    ) -> Option<MethodId> {
-        let class_version = self.class_version;
-        self.get_method_from_mcache(class_version, rec_class, method_id)
-    }
-
->>>>>>> 7a44afed
     /// Search global method cache with receiver object and method class_name.
     ///
     /// If the method was not found, return None.
