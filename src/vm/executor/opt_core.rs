use super::*;

impl VM {
    /// Run VM.
    ///
    /// return Ok(()) when
    /// - reached the end of the method or block.
    /// - `return` in method.
    /// - `next` in block AND outer of loops.
    ///
    /// return Err(err) when
    /// - `break`  in block or eval AND outer of loops.
    /// - `return` in block
    /// - raise error
    pub fn run_context_main(&mut self) -> Result<(), RubyError> {
        loop {
            self.gc();
            let iseq = &self.get_iseq(self.cur_frame()).unwrap().iseq;

            #[cfg(not(tarpaulin_include))]
            macro_rules! dispatch {
                ($eval:expr) => {
                    match $eval {
                        Ok(VMResKind::Invoke) => break,
                        Err(err) => match err.kind {
                            RubyErrorKind::BlockReturn => {}
                            RubyErrorKind::MethodReturn if self.cur_context().is_method() => {
                                let val = self.globals.error_register;
                                if self.is_called() {
                                    self.stack_push(val);
                                    return Ok(());
                                } else {
                                    self.unwind_context();
                                    #[cfg(any(feature = "trace", feature = "trace-func"))]
                                    if self.globals.startup_flag {
                                        eprintln!("<--- Ok({:?})", self.globals.error_register);
                                    }
                                    self.stack_push(val);
                                    break;
                                }
                            }
                            RubyErrorKind::MethodReturn => {
                                return Err(err);
                            }
                            _ => return Err(err),
                        },
                        _ => {}
                    };
                };
            }

            #[cfg(not(tarpaulin_include))]
            macro_rules! cmp {
                ($eval:ident) => {{
                    self.pc += 1;
                    let val = Value::bool(self.$eval()?);
                    self.stack_push(val);
                }};
            }

            #[cfg(not(tarpaulin_include))]
            macro_rules! cmp_i {
                ($eval:ident) => {{
                    let idx = self.stack_len() - 1;
                    let lhs = self.exec_stack[idx];
                    let i = iseq.read32(self.pc + 1) as i32;
                    self.pc += 5;
                    self.exec_stack[idx] = Value::bool(self.$eval(lhs, i)?);
                }};
            }

            #[cfg(not(tarpaulin_include))]
            macro_rules! jmp_cmp {
                ($eval:ident) => {{
                    let b = self.$eval()?;
                    self.jmp_cond(iseq, b, 5, 1);
                }};
            }

            #[cfg(not(tarpaulin_include))]
            macro_rules! jmp_cmp_i {
                ($eval:ident) => {{
                    let lhs = self.stack_pop();
                    let i = iseq.read32(self.pc + 1) as i32;
                    let b = self.$eval(lhs, i)?;
                    self.jmp_cond(iseq, b, 9, 5);
                }};
            }

            loop {
                self.cur_context().cur_pc = self.pc;
                #[cfg(feature = "perf")]
                self.globals.perf.get_perf(iseq[self.pc]);
                #[cfg(feature = "trace")]
                if self.globals.startup_flag {
                    eprintln!(
                        "{:>4x}: {:<40} tmp: {:<4} stack: {:<3} top: {}",
                        self.pc.into_usize(),
                        Inst::inst_info(&self.globals, self.cur_context().iseq_ref, self.pc),
                        self.temp_stack.len(),
                        self.stack_len(),
                        match self.exec_stack.last() {
                            Some(x) => format!("{:?}", x),
                            None => "".to_string(),
                        }
                    );
                }
                match iseq[self.pc] {
                    Inst::RETURN => {
                        // - reached the end of the method or block.
                        // - `return` in method.
                        // - `next` in block AND outer of loops.
                        if self.is_called() {
                            return Ok(());
                        } else {
                            let use_value = !self.discard_val();
                            self.unwind_continue(use_value);
                            break;
                        }
                    }
                    Inst::BREAK => {
                        // - `break`  in block or eval AND outer of loops.
                        #[cfg(debug_assertions)]
                        assert!(self.kind() == ISeqKind::Block || self.kind() == ISeqKind::Other);
                        self.globals.error_register = self.stack_pop();
                        let called = self.is_called();
                        self.unwind_context();
                        if called {
                            let err = RubyError::block_return();
                            return Err(err);
                        } else {
                            #[cfg(any(feature = "trace", feature = "trace-func"))]
                            if self.globals.startup_flag {
                                eprintln!("<--- BlockReturn({:?})", self.globals.error_register);
                            }
                            break;
                        }
                    }
                    Inst::MRETURN => {
                        // - `return` in block
                        #[cfg(debug_assertions)]
                        assert!(self.kind() == ISeqKind::Block);
                        self.globals.error_register = self.stack_pop();
                        let err = RubyError::method_return();
                        return Err(err);
                    }
                    Inst::THROW => {
                        // - raise error
                        self.globals.error_register = self.stack_pop();
                        return Err(RubyError::value());
                    }
                    Inst::PUSH_NIL => {
                        self.stack_push(Value::nil());
                        self.pc += 1;
                    }
                    Inst::PUSH_SELF => {
                        self.stack_push(self.self_value());
                        self.pc += 1;
                    }
                    Inst::PUSH_VAL => {
                        let val = iseq.read64(self.pc + 1);
                        self.stack_push(Value::from(val));
                        self.pc += 9;
                    }
                    Inst::ADD => {
                        self.pc += 1;
                        self.exec_add()?;
                    }
                    Inst::ADDI => {
                        let i = iseq.read32(self.pc + 1) as i32;
                        self.pc += 5;
                        self.exec_addi(i)?;
                    }
                    Inst::SUB => {
                        self.pc += 1;
                        self.exec_sub()?;
                    }
                    Inst::SUBI => {
                        let i = iseq.read32(self.pc + 1) as i32;
                        self.pc += 5;
                        self.exec_subi(i)?;
                    }
                    Inst::MUL => {
                        self.pc += 1;
                        self.exec_mul()?;
                    }
                    Inst::POW => {
                        let (lhs, rhs) = self.stack_pop2();
                        self.pc += 1;
                        self.exec_exp(rhs, lhs)?;
                    }
                    Inst::DIV => {
                        self.pc += 1;
                        self.exec_div()?;
                    }
                    Inst::REM => {
                        let (lhs, rhs) = self.stack_pop2();
                        self.pc += 1;
                        self.exec_rem(rhs, lhs)?;
                    }
                    Inst::SHR => {
                        let (lhs, rhs) = self.stack_pop2();
                        self.pc += 1;
                        self.exec_shr(rhs, lhs)?;
                    }
                    Inst::SHL => {
                        let (lhs, rhs) = self.stack_pop2();
                        self.pc += 1;
                        self.exec_shl(rhs, lhs)?;
                    }
                    Inst::NEG => {
                        let lhs = self.stack_pop();
                        self.pc += 1;
                        self.exec_neg(lhs)?;
                    }
                    Inst::BAND => {
                        let (lhs, rhs) = self.stack_pop2();
                        self.pc += 1;
                        self.exec_bitand(rhs, lhs)?;
                    }
                    Inst::BOR => {
                        let (lhs, rhs) = self.stack_pop2();
                        self.pc += 1;
                        self.exec_bitor(rhs, lhs)?;
                    }
                    Inst::BXOR => {
                        let (lhs, rhs) = self.stack_pop2();
                        self.pc += 1;
                        let val = self.eval_bitxor(rhs, lhs)?;
                        self.stack_push(val);
                    }
                    Inst::BNOT => {
                        let lhs = self.stack_pop();
                        self.pc += 1;
                        let val = self.eval_bitnot(lhs)?;
                        self.stack_push(val);
                    }

                    Inst::EQ => cmp!(eval_eq),
                    Inst::NE => cmp!(eval_ne),
                    Inst::GT => cmp!(eval_gt),
                    Inst::GE => cmp!(eval_ge),
                    Inst::LT => cmp!(eval_lt),
                    Inst::LE => cmp!(eval_le),
                    Inst::TEQ => {
                        let (lhs, rhs) = self.stack_pop2();
                        self.pc += 1;
                        self.exec_teq(rhs, lhs)?;
                    }
                    Inst::EQI => cmp_i!(eval_eqi),
                    Inst::NEI => cmp_i!(eval_nei),
                    Inst::GTI => cmp_i!(eval_gti),
                    Inst::GEI => cmp_i!(eval_gei),
                    Inst::LTI => cmp_i!(eval_lti),
                    Inst::LEI => cmp_i!(eval_lei),
                    Inst::CMP => {
                        let (lhs, rhs) = self.stack_pop2();
                        self.pc += 1;
                        let val = self.eval_compare(rhs, lhs)?;
                        self.stack_push(val);
                    }
                    Inst::NOT => {
                        let lhs = self.stack_pop();
                        self.pc += 1;
                        let val = Value::bool(!lhs.to_bool());
                        self.stack_push(val);
                    }
                    Inst::RESCUE => {
                        let len = iseq.read32(self.pc + 1) as usize;
                        self.pc += 5;
                        let stack_len = self.exec_stack.len();
                        let val = self.exec_stack[stack_len - len - 1];
                        let ex = &self.exec_stack[stack_len - len..];
                        let b = self.eval_rescue(val, ex);
                        self.set_stack_len(stack_len - len - 1);
                        self.stack_push(Value::bool(b));
                    }
                    Inst::CONCAT_STRING => {
                        let num = iseq.read32(self.pc + 1) as usize;
                        self.pc += 5;
                        let stack_len = self.stack_len();
                        let res = self
                            .exec_stack
                            .drain(stack_len - num..)
                            .fold(String::new(), |acc, x| acc + x.as_string().unwrap());

                        let val = Value::string(res);
                        self.stack_push(val);
                    }
                    Inst::SET_LOCAL => {
                        let id = iseq.read_lvar_id(self.pc + 1);
                        self.pc += 5;
                        let val = self.stack_pop();
                        self.cur_context()[id] = val;
                    }
                    Inst::GET_LOCAL => {
                        let id = iseq.read_lvar_id(self.pc + 1);
                        self.pc += 5;
                        let val = self.cur_context()[id];
                        self.stack_push(val);
                    }
                    Inst::SET_DYNLOCAL => {
                        let id = iseq.read_lvar_id(self.pc + 1);
                        let outer = iseq.read32(self.pc + 5);
                        self.pc += 9;
                        let val = self.stack_pop();
                        let mut cref = self.get_outer_context(outer);
                        cref[id] = val;
                    }
                    Inst::GET_DYNLOCAL => {
                        let id = iseq.read_lvar_id(self.pc + 1);
                        let outer = iseq.read32(self.pc + 5);
                        self.pc += 9;
                        let cref = self.get_outer_context(outer);
                        let val = cref[id];
                        self.stack_push(val);
                    }
                    Inst::CHECK_LOCAL => {
                        let id = iseq.read_lvar_id(self.pc + 1);
                        let outer = iseq.read32(self.pc + 5);
                        self.pc += 9;
                        let cref = self.get_outer_context(outer);
                        let val = cref[id].is_uninitialized();
                        self.stack_push(Value::bool(val));
                    }
                    Inst::SET_CONST => {
                        let id = iseq.read_id(self.pc + 1);
                        self.pc += 5;
                        let parent = match self.stack_pop() {
                            v if v.is_nil() => self
                                .get_method_iseq()
                                .class_defined
                                .last()
                                .cloned()
                                .unwrap_or_else(|| BuiltinClass::object()),
                            v => v.expect_mod_class()?,
                        };
                        let val = self.stack_pop();
                        self.globals.set_const(parent, id, val);
                    }
                    Inst::CHECK_CONST => {
                        let id = iseq.read_id(self.pc + 1);
                        self.pc += 5;
                        let is_undef = self.find_const(id).is_err();
                        self.stack_push(Value::bool(is_undef));
                    }
                    Inst::GET_CONST => {
                        let id = iseq.read_id(self.pc + 1);
                        let slot = iseq.read32(self.pc + 5);
                        self.pc += 9;
                        let val = match self.globals.find_const_cache(slot) {
                            Some(val) => val,
                            None => {
                                let val = self.find_const(id)?;
                                self.globals.set_const_cache(slot, val);
                                val
                            }
                        };
                        self.stack_push(val);
                    }
                    Inst::GET_CONST_TOP => {
                        let id = iseq.read_id(self.pc + 1);
                        self.pc += 5;
                        let parent = BuiltinClass::object();
                        let val = self.get_scope(parent, id)?;
                        self.stack_push(val);
                    }
                    Inst::CHECK_SCOPE => {
                        let parent = self.stack_pop();
                        let id = iseq.read_id(self.pc + 1);
                        self.pc += 5;
                        let is_undef = match parent.expect_mod_class() {
                            Ok(parent) => self.get_scope(parent, id).is_err(),
                            Err(_) => true,
                        };
                        self.stack_push(Value::bool(is_undef));
                    }
                    Inst::GET_SCOPE => {
                        let parent = self.stack_pop().expect_mod_class()?;
                        let id = iseq.read_id(self.pc + 1);
                        self.pc += 5;
                        let val = self.get_scope(parent, id)?;
                        self.stack_push(val);
                    }
                    Inst::SET_IVAR => {
                        let var_id = iseq.read_id(self.pc + 1);
                        self.pc += 5;
                        let new_val = self.stack_pop();
                        let self_value = self.self_value();
                        self_value.set_var(var_id, new_val);
                    }
                    Inst::GET_IVAR => {
                        let var_id = iseq.read_id(self.pc + 1);
                        self.pc += 5;
                        let self_value = self.self_value();
                        let val = self_value.get_var(var_id).unwrap_or_default();
                        self.stack_push(val);
                    }
                    Inst::CHECK_IVAR => {
                        let var_id = iseq.read_id(self.pc + 1);
                        self.pc += 5;
                        let self_value = self.self_value();
                        let val = Value::bool(self_value.get_var(var_id).is_none());
                        self.stack_push(val);
                    }
                    Inst::SET_GVAR => {
                        let var_id = iseq.read_id(self.pc + 1);
                        self.pc += 5;
                        let new_val = self.stack_pop();
                        self.set_global_var(var_id, new_val);
                    }
                    Inst::GET_GVAR => {
                        let var_id = iseq.read_id(self.pc + 1);
                        self.pc += 5;
                        let val = self.get_global_var(var_id).unwrap_or_default();
                        self.stack_push(val);
                    }
                    Inst::CHECK_GVAR => {
                        let var_id = iseq.read_id(self.pc + 1);
                        self.pc += 5;
                        let val = Value::bool(self.get_global_var(var_id).is_none());
                        self.stack_push(val);
                    }
                    Inst::GET_SVAR => {
                        let var_id = iseq.read32(self.pc + 1);
                        self.pc += 5;
                        let val = self.get_special_var(var_id);
                        self.stack_push(val);
                    }
                    Inst::SET_SVAR => {
                        let var_id = iseq.read32(self.pc + 1);
                        self.pc += 5;
                        let new_val = self.stack_pop();
                        self.set_special_var(var_id, new_val)?;
                    }
                    Inst::SET_CVAR => {
                        let var_id = iseq.read_id(self.pc + 1);
                        self.pc += 5;
                        let new_val = self.stack_pop();
                        self.set_class_var(var_id, new_val)?;
                    }
                    Inst::GET_CVAR => {
                        let var_id = iseq.read_id(self.pc + 1);
                        self.pc += 5;
                        let val = self.get_class_var(var_id)?;
                        self.stack_push(val);
                    }
                    Inst::SET_INDEX => {
                        self.pc += 1;
                        dispatch!(self.invoke_set_index());
                    }
                    Inst::GET_INDEX => {
                        self.pc += 1;
                        let idx = self.stack_pop();
                        let receiver = self.stack_pop();
                        dispatch!(self.invoke_get_index(receiver, idx));
                    }
                    Inst::SET_IDX_I => {
                        let idx = iseq.read32(self.pc + 1);
                        self.pc += 5;
                        dispatch!(self.invoke_set_index_imm(idx));
                    }
                    Inst::GET_IDX_I => {
                        let idx = iseq.read32(self.pc + 1);
                        self.pc += 5;
                        let receiver = self.stack_pop();
                        dispatch!(self.invoke_get_index_imm(receiver, idx));
                    }
                    Inst::SPLAT => {
                        let val = self.stack_pop();
                        let res = Value::splat(val);
                        self.stack_push(res);
                        self.pc += 1;
                    }
                    Inst::CONST_VAL => {
                        let id = iseq.read_usize(self.pc + 1);
                        let val = self.globals.const_values.get(id);
                        self.stack_push(val);
                        self.pc += 5;
                    }
                    Inst::CREATE_RANGE => {
                        let start = self.stack_pop();
                        let end = self.stack_pop();
                        let exclude_end = self.stack_pop().to_bool();
                        let range = self.create_range(start, end, exclude_end)?;
                        self.stack_push(range);
                        self.pc += 1;
                    }
                    Inst::CREATE_ARRAY => {
                        let arg_num = iseq.read_usize(self.pc + 1);
                        let elems = self.pop_args_to_vec(arg_num);
                        let array = Value::array_from(elems);
                        self.stack_push(array);
                        self.pc += 5;
                    }
                    Inst::CREATE_PROC => {
                        let method = iseq.read_method(self.pc + 1).unwrap();
                        let proc_obj = self.create_proc_from_block(method, self.cur_context());
                        self.stack_push(proc_obj);
                        self.pc += 5;
                    }
                    Inst::CREATE_HASH => {
                        let arg_num = iseq.read_usize(self.pc + 1);
                        let key_value = self.pop_key_value_pair(arg_num);
                        let hash = Value::hash_from_map(key_value);
                        self.stack_push(hash);
                        self.pc += 5;
                    }
                    Inst::CREATE_REGEXP => {
                        let arg = self.stack_pop();
                        let regexp = self.create_regexp(arg)?;
                        self.stack_push(regexp);
                        self.pc += 1;
                    }
                    Inst::JMP => {
                        let disp = iseq.read_disp(self.pc + 1);
                        self.jump_pc(5, disp);
                    }
                    Inst::JMP_BACK => {
                        let disp = iseq.read_disp(self.pc + 1);
                        self.gc();
                        self.jump_pc(5, disp);
                    }
                    Inst::JMP_F => {
                        let val = self.stack_pop();
                        let b = val.to_bool();
                        self.jmp_cond(iseq, b, 5, 1);
                    }
                    Inst::JMP_T => {
                        let val = self.stack_pop();
                        let b = !val.to_bool();
                        self.jmp_cond(iseq, b, 5, 1);
                    }

                    Inst::JMP_F_EQ => jmp_cmp!(eval_eq),
                    Inst::JMP_F_NE => jmp_cmp!(eval_ne),
                    Inst::JMP_F_GT => jmp_cmp!(eval_gt),
                    Inst::JMP_F_GE => jmp_cmp!(eval_ge),
                    Inst::JMP_F_LT => jmp_cmp!(eval_lt),
                    Inst::JMP_F_LE => jmp_cmp!(eval_le),

                    Inst::JMP_F_EQI => jmp_cmp_i!(eval_eqi),
                    Inst::JMP_F_NEI => jmp_cmp_i!(eval_nei),
                    Inst::JMP_F_GTI => jmp_cmp_i!(eval_gti),
                    Inst::JMP_F_GEI => jmp_cmp_i!(eval_gei),
                    Inst::JMP_F_LTI => jmp_cmp_i!(eval_lti),
                    Inst::JMP_F_LEI => jmp_cmp_i!(eval_lei),

                    Inst::OPT_CASE => {
                        let val = self.stack_pop();
                        let map = self
                            .globals
                            .case_dispatch
                            .get_entry(iseq.read32(self.pc + 1));
                        let disp = match map.get(&HashKey(val)) {
                            Some(disp) => *disp,
                            None => iseq.read_disp(self.pc + 5),
                        };
                        self.jump_pc(9, disp);
                    }
                    Inst::OPT_CASE2 => {
                        let val = self.stack_pop();
                        let disp = if let Some(i) = val.as_fixnum() {
                            let map = self
                                .globals
                                .case_dispatch2
                                .get_entry(iseq.read32(self.pc + 1));
                            if map.0 <= i && i <= map.1 {
                                map.2[(i - map.0) as usize]
                            } else {
                                iseq.read_disp(self.pc + 5)
                            }
                        } else {
                            iseq.read_disp(self.pc + 5)
                        };
                        self.jump_pc(9, disp);
                    }
                    Inst::CHECK_METHOD => {
                        let receiver = self.stack_pop();
                        let method = iseq.read_id(self.pc + 1);
                        let rec_class = receiver.get_class_for_method();
                        let is_undef = rec_class.search_method(method).is_none();
                        self.stack_push(Value::bool(is_undef));
                        self.pc += 5;
                    }
                    Inst::SEND => {
                        let receiver = self.stack_pop();
                        dispatch!(self.vm_send(iseq, receiver));
                    }
                    Inst::SEND_SELF => {
                        dispatch!(self.vm_send(iseq, None));
                    }
                    Inst::OPT_SEND => {
                        dispatch!(self.vm_fast_send(iseq, true));
                    }
                    Inst::OPT_SEND_SELF => {
                        let receiver = self.self_value();
                        self.stack_push(receiver);
                        dispatch!(self.vm_fast_send(iseq, true));
                    }
                    Inst::OPT_SEND_N => {
                        dispatch!(self.vm_fast_send(iseq, false));
                    }
                    Inst::OPT_SEND_SELF_N => {
                        let receiver = self.self_value();
                        self.stack_push(receiver);
                        dispatch!(self.vm_fast_send(iseq, false));
                    }
                    Inst::YIELD => {
                        let args_num = iseq.read32(self.pc + 1) as usize;
                        self.pc += 5;
                        let args = self.pop_args_to_args(args_num);
                        dispatch!(self.vm_yield(&args));
                    }
                    Inst::SUPER => {
                        let args_num = iseq.read32(self.pc + 1) as usize;
                        let _block = iseq.read_method(self.pc + 3);
                        let flag = iseq.read8(self.pc + 7) == 1;
                        self.pc += 8;
                        let self_value = self.self_value();
                        dispatch!(self.vm_super(self_value, args_num, flag));
                    }
                    Inst::DEF_CLASS => {
                        let is_module = iseq.read8(self.pc + 1) == 1;
                        let id = iseq.read_id(self.pc + 2);
                        let method = iseq.read_method(self.pc + 6).unwrap();
                        self.pc += 10;
                        let base = self.stack_pop();
                        let super_val = self.stack_pop();
                        let val = self.define_class(base, id, is_module, super_val)?;
                        let mut iseq = method.as_iseq();
                        iseq.class_defined = self.get_class_defined(val);
                        assert!(iseq.is_classdef());
                        self.stack_push(val.into());
                        dispatch!(self.invoke_method(method, &Args2::new(0)));
                    }
                    Inst::DEF_SCLASS => {
                        let method = iseq.read_method(self.pc + 1).unwrap();
                        self.pc += 5;
                        let singleton = self.stack_pop().get_singleton_class()?;
                        let mut iseq = method.as_iseq();
                        iseq.class_defined = self.get_class_defined(singleton);
                        assert!(iseq.is_classdef());
                        self.stack_push(singleton.into());
                        dispatch!(self.invoke_method(method, &Args2::new(0)));
                    }
                    Inst::DEF_METHOD => {
                        let id = iseq.read_id(self.pc + 1);
                        let method = iseq.read_method(self.pc + 5).unwrap();
                        self.pc += 9;
                        let mut iseq = method.as_iseq();
                        iseq.class_defined = self.get_method_iseq().class_defined.clone();
                        let self_value = self.self_value();
                        self.define_method(self_value, id, method);
                        if self.is_module_function() {
                            self.define_singleton_method(self_value, id, method)?;
                        };
                    }
                    Inst::DEF_SMETHOD => {
                        let id = iseq.read_id(self.pc + 1);
                        let method = iseq.read_method(self.pc + 5).unwrap();
                        self.pc += 9;
                        let mut iseq = method.as_iseq();
                        iseq.class_defined = self.get_method_iseq().class_defined.clone();
                        let singleton = self.stack_pop();
                        self.define_singleton_method(singleton, id, method)?;
                        if self.is_module_function() {
                            self.define_method(singleton, id, method);
                        };
                    }
                    Inst::TO_S => {
                        let val = self.stack_pop();
                        let s = val.val_to_s(self)?;
                        let res = Value::string(s);
                        self.stack_push(res);
                        self.pc += 1;
                    }
                    Inst::POP => {
                        self.stack_pop();
                        self.pc += 1;
                    }
                    Inst::DUP => {
                        let len = iseq.read_usize(self.pc + 1);
                        let stack_len = self.stack_len();
                        self.exec_stack.extend_from_within(stack_len - len..);
                        self.pc += 5;
                    }
                    Inst::SINKN => {
                        let len = iseq.read_usize(self.pc + 1);
                        let val = self.stack_pop();
                        let stack_len = self.stack_len();
                        self.exec_stack.insert(stack_len - len, val);
                        self.pc += 5;
                    }
                    Inst::TOPN => {
                        let len = iseq.read_usize(self.pc + 1);
                        let val = self.exec_stack.remove(self.stack_len() - 1 - len);
                        self.stack_push(val);
                        self.pc += 5;
                    }
                    Inst::TAKE => {
                        let len = iseq.read_usize(self.pc + 1);
                        let val = self.stack_pop();
                        match val.as_array() {
                            Some(info) => {
                                let elem = &info.elements;
                                let ary_len = elem.len();
                                if len <= ary_len {
                                    self.exec_stack.extend_from_slice(&elem[0..len]);
                                } else {
                                    self.exec_stack.extend_from_slice(&elem[0..ary_len]);
                                    self.exec_stack
                                        .resize(self.stack_len() + len - ary_len, Value::nil());
                                    /*for _ in ary_len..len {
                                        self.stack_push(Value::nil());
                                    }*/
                                }
                            }
                            None => {
                                self.stack_push(val);
                                self.exec_stack
                                    .resize(self.stack_len() + len - 1, Value::nil());
                                /*for _ in 0..len - 1 {
                                    self.stack_push(Value::nil());
                                }*/
                            }
                        }

                        self.pc += 5;
                    }
                    inst => {
                        return Err(RubyError::internal(format!(
                            "Unimplemented instruction. {}",
                            Inst::inst_name(inst)
                        )))
                    }
                }
            }
        }
    }
}

// helper functions for run_context_main.
impl VM {
    fn unwind_continue(&mut self, use_value: bool) {
        let val = self.stack_pop();
        self.unwind_context();
        #[cfg(any(feature = "trace", feature = "trace-func"))]
        if self.globals.startup_flag {
            eprintln!("<--- Ok({:?})", val);
        }
        if use_value {
            self.stack_push(val);
        }
    }

    /// Merge keyword args and hash splat args.
    fn handle_hash_args(&mut self, flag: ArgFlag) -> VMResult {
        if !flag.has_hash_arg() && !flag.has_hash_splat() {
            Ok(Value::nil())
        } else {
            let kwsplat = if flag.has_hash_splat() {
                Some(self.stack_pop())
            } else {
                None
            };
            let mut kw = if flag.has_hash_arg() {
                self.stack_pop()
            } else {
                Value::hash_from_map(FxIndexMap::default())
            };
            let hash = kw.as_mut_hash().unwrap();
            if let Some(kwsplat) = kwsplat {
                for h in kwsplat.as_array().unwrap().elements.iter() {
                    for (k, v) in h.expect_hash("Arg")? {
                        hash.insert(k, v);
                    }
                }
            }
            Ok(kw)
        }
    }

    fn handle_block_arg(&mut self, block: u32, flag: ArgFlag) -> Result<Option<Block>, RubyError> {
        let block = if block != 0 {
            Some(Block::Block(block.into(), self.cur_context()))
        } else if flag.has_block_arg() {
            let val = self.stack_pop();
            if val.is_nil() {
                None
            } else {
                if val.as_proc().is_some() {
                    Some(Block::Proc(val))
                } else {
                    let res = self.eval_send0(IdentId::get_id("to_proc"), val)?;
                    if res.as_proc().is_none() {
                        return Err(RubyError::internal(format!(
                            "Must be Proc. {:?}:{}",
                            val,
                            val.get_class_name()
                        )));
                    } else {
                        Some(Block::Proc(res))
                    }
                }
            }
        } else {
            None
        };
        Ok(block)
    }

    /// ### receiver
    /// if None, use self value of the current contest as receiver.
    ///
    /// ### return value
    /// - VMResKind::Return
    /// continue current context
    /// - VMResKind::Invoke
    /// new context
    fn vm_fast_send(&mut self, iseq: &ISeq, use_value: bool) -> Result<VMResKind, RubyError> {
        // With block and no keyword/block/splat/delegate arguments for OPT_SEND.
        let receiver = self.stack_pop();
        let method_name = iseq.read_id(self.pc + 1);
        let args_num = iseq.read16(self.pc + 5);
        let block = iseq.read32(self.pc + 7);
        let cache_id = iseq.read32(self.pc + 11);
        self.pc += 15;
        self.do_send(
            receiver,
            method_name,
            ArgFlag::from_u8(0),
            block,
            args_num,
            cache_id,
            use_value,
        )
    }

    fn vm_send(
        &mut self,
        iseq: &ISeq,
        receiver: impl Into<Option<Value>>,
    ) -> Result<VMResKind, RubyError> {
        let method_name = iseq.read_id(self.pc + 1);
        let args_num = iseq.read16(self.pc + 5);
        let flag = iseq.read_argflag(self.pc + 7);
        let block = iseq.read32(self.pc + 8);
        let cache_id = iseq.read32(self.pc + 12);
        let receiver = receiver.into().unwrap_or_else(|| self.self_value());
        self.pc += 16;
        self.do_send(receiver, method_name, flag, block, args_num, cache_id, true)
    }

    ///
    /// Stack layout of arguments
    ///
    /// +------+------+--+------+------+------+-------+
    /// | arg0 | args |..| argn |  kw  |hashsp| block |
    /// +------+------+--+------+------+------+-------+
    ///
    /// argx:   arguments
    /// kw:     [optional] keyword arguments (Hash object)
    /// hashsp: [optional] hash splat arguments (Array of Hash object)
    /// block:  [optional] block argument
    ///
    fn do_send(
        &mut self,
        receiver: Value,
        method_name: IdentId,
        flag: ArgFlag,
        block: u32,
        args_num: u16,
        cache_id: u32,
        use_value: bool,
    ) -> Result<VMResKind, RubyError> {
        let block = self.handle_block_arg(block, flag)?;
        let keyword = self.handle_hash_args(flag)?;
        let mut args = self.pop_args_to_args(args_num as usize);
        if flag.has_delegate() {
            let method_context = self.get_method_context();
            match method_context.delegate_args {
                Some(v) => {
                    let ary = &v.as_array().unwrap().elements;
                    args.append(ary);
                    self.stack_append(ary);
                }
                None => {}
            }
        }
        args.block = block;
        args.kw_arg = keyword;

        let rec_class = receiver.get_class_for_method();
        self.stack_push(receiver);
        match MethodRepo::find_method_inline_cache(cache_id, rec_class, method_name) {
            Some(method) => self.invoke_func(method, None, &args, use_value),
            None => self.invoke_method_missing(method_name, &args, use_value),
        }
    }

    fn vm_super(
        &mut self,
        self_value: Value,
        args_num: usize,
        flag: bool,
    ) -> Result<VMResKind, RubyError> {
        // TODO: support keyword parameter, etc..
        let iseq = self.get_method_iseq();
        if let ISeqKind::Method(Some(m_id)) = iseq.kind {
            let class = self_value.get_class_for_method();
            let method = class
                .superclass()
                .map(|class| MethodRepo::find_method(class, m_id))
                .flatten()
                .ok_or_else(|| {
                    RubyError::nomethod(format!(
                        "no superclass method `{:?}' for {:?}.",
                        m_id, self_value
                    ))
                })?;
            let args = if flag {
                let param_num = iseq.params.param_ident.len();
                for i in 0..param_num {
                    self.stack_push(self.cur_context()[i]);
                }
                Args2::new(args_num + param_num)
            } else {
                self.pop_args_to_args(args_num)
            };
            self.stack_push(self_value);
            self.invoke_method(method, &args)
        } else {
            return Err(RubyError::nomethod("super called outside of method"));
        }
    }

    /// Invoke the block given to the method with `args`.
    fn vm_yield(&mut self, args: &Args2) -> Result<VMResKind, RubyError> {
        match &self.get_method_context().block {
            Some(Block::Block(method, ctx)) => {
                let ctx = ctx.get_current();
                self.stack_push(ctx.self_value);
                self.invoke_func(*method, Some(ctx), args, true)
            }
            Some(Block::Proc(proc)) => self.invoke_proc(*proc, args),
            None => return Err(RubyError::local_jump("No block given.")),
        }
    }
}

impl VM {
    /*fn invoke_fast_send(
        &mut self,
        method_name: IdentId,
        cache_id: u32,
        args_num: usize,
        block: u32,
        use_value: bool,
    ) -> Result<VMResKind, RubyError> {
        let rec_class = self.stack_top().get_class_for_method();
        let val = match MethodRepo::find_method_inline_cache(cache_id, rec_class, method_name) {
            Some(method) => match MethodRepo::get(method) {
                MethodInfo::BuiltinFunc { func, name, .. } => {
                    let args =
                        Args2::new_with_block(args_num, Block::from_u32(block, self.cur_context()));
                    self.exec_native(&func, method, name, &args)?
                }
                MethodInfo::AttrReader { id } => {
                    if args_num != 0 {
                        return Err(RubyError::argument_wrong(args_num, 0));
                    }
                    self.exec_getter(id)?
                }
                MethodInfo::AttrWriter { id } => {
                    if args_num != 1 {
                        return Err(RubyError::argument_wrong(args_num, 1));
                    }
                    self.exec_setter(id)?
                }
                MethodInfo::RubyFunc { iseq } => {
                    let len = self.stack_len();
                    let block = Block::from_u32(block, self.cur_context());
                    let context = if iseq.opt_flag {
                        let req_len = iseq.params.req;
                        if args_num != req_len {
                            return Err(RubyError::argument_wrong(args_num, req_len));
                        };
                        let mut context =
                            self.new_stack_context_with(block, iseq, None, args_num, use_value);
                        context.copy_from_slice0(&self.exec_stack[len - args_num - 1..len - 1]);
                        #[cfg(feature = "trace")]
                        self.dump_current_frame();
                        context
                    } else {
                        let args = Args2::new_with_block(args_num, block);
                        self.push_frame_from_noopt(iseq, &args, None, use_value)?
                    };

                    self.push_new_context(context);
                    return Ok(VMResKind::Invoke);
                }
                _ => unreachable!(),
            },
            None => {
                //let receiver = self.stack_pop();
                let args =
                    Args2::new_with_block(args_num, Block::from_u32(block, self.cur_context()));
                return self.invoke_method_missing(method_name, &args, use_value);
            }
        };
        if use_value {
            self.stack_push(val);
        }
        Ok(VMResKind::Return)
<<<<<<< HEAD
    }*/
=======
    }
}

impl VM {
    #[inline]
    pub fn sort_by<T, F>(&mut self, vec: &mut Vec<T>, mut compare: F) -> Result<(), RubyError>
    where
        F: FnMut(&mut VM, &T, &T) -> Result<std::cmp::Ordering, RubyError>,
    {
        self.merge_sort(vec, |vm, a, b| {
            Ok(compare(vm, a, b)? == std::cmp::Ordering::Less)
        })
    }

    fn merge_sort<T, F>(&mut self, v: &mut [T], mut is_less: F) -> Result<(), RubyError>
    where
        F: FnMut(&mut VM, &T, &T) -> Result<bool, RubyError>,
    {
        // Slices of up to this length get sorted using insertion sort.
        const MAX_INSERTION: usize = 20;
        // Very short runs are extended using insertion sort to span at least this many elements.
        const MIN_RUN: usize = 10;

        let len = v.len();

        // Short arrays get sorted in-place via insertion sort to avoid allocations.
        if len <= MAX_INSERTION {
            if len >= 2 {
                for i in (0..len - 1).rev() {
                    self.insert_head(&mut v[i..], &mut is_less)?;
                }
            }
            return Ok(());
        }

        let mut buf = Vec::with_capacity(len / 2);
        let mut runs = vec![];
        let mut end = len;
        while end > 0 {
            // Find the next natural run, and reverse it if it's strictly descending.
            let mut start = end - 1;
            if start > 0 {
                start -= 1;
                unsafe {
                    if is_less(self, v.get_unchecked(start + 1), v.get_unchecked(start))? {
                        while start > 0
                            && is_less(self, v.get_unchecked(start), v.get_unchecked(start - 1))?
                        {
                            start -= 1;
                        }
                        v[start..end].reverse();
                    } else {
                        while start > 0
                            && !is_less(self, v.get_unchecked(start), v.get_unchecked(start - 1))?
                        {
                            start -= 1;
                        }
                    }
                }
            }

            // Insert some more elements into the run if it's too short. Insertion sort is faster than
            // merge sort on short sequences, so this significantly improves performance.
            while start > 0 && end - start < MIN_RUN {
                start -= 1;
                self.insert_head(&mut v[start..end], &mut is_less)?;
            }

            // Push this run onto the stack.
            runs.push(Run {
                start,
                len: end - start,
            });
            end = start;

            // Merge some pairs of adjacent runs to satisfy the invariants.
            while let Some(r) = collapse(&runs) {
                let left = runs[r + 1];
                let right = runs[r];
                self.merge(
                    &mut v[left.start..right.start + right.len],
                    left.len,
                    buf.as_mut_ptr(),
                    &mut is_less,
                )?;
                runs[r] = Run {
                    start: left.start,
                    len: left.len + right.len,
                };
                runs.remove(r + 1);
            }
        }

        debug_assert!(runs.len() == 1 && runs[0].start == 0 && runs[0].len == len);

        return Ok(());

        #[inline]
        fn collapse(runs: &[Run]) -> Option<usize> {
            let n = runs.len();
            if n >= 2
                && (runs[n - 1].start == 0
                    || runs[n - 2].len <= runs[n - 1].len
                    || (n >= 3 && runs[n - 3].len <= runs[n - 2].len + runs[n - 1].len)
                    || (n >= 4 && runs[n - 4].len <= runs[n - 3].len + runs[n - 2].len))
            {
                if n >= 3 && runs[n - 3].len < runs[n - 1].len {
                    Some(n - 3)
                } else {
                    Some(n - 2)
                }
            } else {
                None
            }
        }

        #[derive(Clone, Copy)]
        struct Run {
            start: usize,
            len: usize,
        }
    }

    fn insert_head<T, F>(&mut self, v: &mut [T], is_less: &mut F) -> Result<(), RubyError>
    where
        F: FnMut(&mut VM, &T, &T) -> Result<bool, RubyError>,
    {
        if v.len() >= 2 && is_less(self, &v[1], &v[0])? {
            unsafe {
                let mut tmp = std::mem::ManuallyDrop::new(std::ptr::read(&v[0]));

                // initially held exactly once.
                let mut hole = InsertionHole {
                    src: &mut *tmp,
                    dest: &mut v[1],
                };
                std::ptr::copy_nonoverlapping(&v[1], &mut v[0], 1);

                for i in 2..v.len() {
                    if !is_less(self, &v[i], &*tmp)? {
                        break;
                    }
                    std::ptr::copy_nonoverlapping(&v[i], &mut v[i - 1], 1);
                    hole.dest = &mut v[i];
                }
                // `hole` gets dropped and thus copies `tmp` into the remaining hole in `v`.
            }
        }
        return Ok(());

        // When dropped, copies from `src` into `dest`.
        struct InsertionHole<T> {
            src: *mut T,
            dest: *mut T,
        }

        impl<T> Drop for InsertionHole<T> {
            fn drop(&mut self) {
                unsafe {
                    std::ptr::copy_nonoverlapping(self.src, self.dest, 1);
                }
            }
        }
    }

    fn merge<T, F>(
        &mut self,
        v: &mut [T],
        mid: usize,
        buf: *mut T,
        is_less: &mut F,
    ) -> Result<(), RubyError>
    where
        F: FnMut(&mut VM, &T, &T) -> Result<bool, RubyError>,
    {
        let len = v.len();
        let v = v.as_mut_ptr();
        let (v_mid, v_end) = unsafe { (v.add(mid), v.add(len)) };

        let mut hole;

        if mid <= len - mid {
            // The left run is shorter.
            unsafe {
                std::ptr::copy_nonoverlapping(v, buf, mid);
                hole = MergeHole {
                    start: buf,
                    end: buf.add(mid),
                    dest: v,
                };
            }

            // Initially, these pointers point to the beginnings of their arrays.
            let left = &mut hole.start;
            let mut right = v_mid;
            let out = &mut hole.dest;

            while *left < hole.end && right < v_end {
                // Consume the lesser side.
                // If equal, prefer the left run to maintain stability.
                unsafe {
                    let to_copy = if is_less(self, &*right, &**left)? {
                        get_and_increment(&mut right)
                    } else {
                        get_and_increment(left)
                    };
                    std::ptr::copy_nonoverlapping(to_copy, get_and_increment(out), 1);
                }
            }
        } else {
            // The right run is shorter.
            unsafe {
                std::ptr::copy_nonoverlapping(v_mid, buf, len - mid);
                hole = MergeHole {
                    start: buf,
                    end: buf.add(len - mid),
                    dest: v_mid,
                };
            }

            // Initially, these pointers point past the ends of their arrays.
            let left = &mut hole.dest;
            let right = &mut hole.end;
            let mut out = v_end;

            while v < *left && buf < *right {
                // Consume the greater side.
                // If equal, prefer the right run to maintain stability.
                unsafe {
                    let to_copy = if is_less(self, &*right.offset(-1), &*left.offset(-1))? {
                        decrement_and_get(left)
                    } else {
                        decrement_and_get(right)
                    };
                    std::ptr::copy_nonoverlapping(to_copy, decrement_and_get(&mut out), 1);
                }
            }
        };
        return Ok(());
        // Finally, `hole` gets dropped. If the shorter run was not fully consumed, whatever remains of
        // it will now be copied into the hole in `v`.

        unsafe fn get_and_increment<T>(ptr: &mut *mut T) -> *mut T {
            let old = *ptr;
            *ptr = ptr.offset(1);
            old
        }

        unsafe fn decrement_and_get<T>(ptr: &mut *mut T) -> *mut T {
            *ptr = ptr.offset(-1);
            *ptr
        }

        // When dropped, copies the range `start..end` into `dest..`.
        struct MergeHole<T> {
            start: *mut T,
            end: *mut T,
            dest: *mut T,
        }

        impl<T> Drop for MergeHole<T> {
            fn drop(&mut self) {
                // `T` is not a zero-sized type, so it's okay to divide by its size.
                let len = (self.end as usize - self.start as usize) / std::mem::size_of::<T>();
                unsafe {
                    std::ptr::copy_nonoverlapping(self.start, self.dest, len);
                }
            }
        }
    }
>>>>>>> a7a30d47
}<|MERGE_RESOLUTION|>--- conflicted
+++ resolved
@@ -1013,10 +1013,7 @@
             self.stack_push(val);
         }
         Ok(VMResKind::Return)
-<<<<<<< HEAD
     }*/
-=======
-    }
 }
 
 impl VM {
@@ -1286,5 +1283,4 @@
             }
         }
     }
->>>>>>> a7a30d47
 }