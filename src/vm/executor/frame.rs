use super::*;
use std::ops::IndexMut;

//
//  Stack handling
//
//  before frame preparation
//
//   lfp                            cfp                                                                 sp
//    v                              v                                  <------ new local frame ----->   v
// +------+------+--+------+------+------+------+------+------+--------+------+------+--+------+------+------------------------
// |  a0  |  a1  |..|  an  | self | flg1 | cfp2 | mfp1 |  pc2 |  ....  |  b0  |  b1  |..|  bn  | self |
// +------+------+--+------+------+------+------+------+------+--------+------+------+--+------+------+------------------------
//  <------- local frame --------> <-- control frame ->
//
//
//  after frame preparation
//
//   lfp1                           cfp1                                 lfp                            cfp                            sp
//    v                              v                                    v                              v                              v
// +------+------+--+------+------+------+------+------+------+--------+------+------+--+------+------+------+------+------+------+---
// |  a0  |  a1  |..|  an  | self | flg1 | cfp2 | mfp1 |  pc2 |  ....  |  b0  |  b1  |..|  bn  | self | flg  | cfp1 | mfp  |  pc1 |
// +------+------+--+------+------+------+------+------+------+--------+------+------+--+------+------+------+------+------+------+---
//                                                                      <------- local frame --------> <------- control frame -------
//
//  after execution
//
//   lfp                            cfp                                   sp
//    v                              v                                     v
// +------+------+--+------+------+------+------+------+------+--------+-------------------------------------------------------
// |  a0  |  a1  |..|  an  | self | flg1 | cfp2 | mfp1 |  pc2 |  ....  |
// +------+------+--+------+------+------+------+------+------+--------+-------------------------------------------------------
//

pub const CFP_OFFSET: usize = 0;
pub const LFP_OFFSET: usize = 1;
pub const FLAG_OFFSET: usize = 2;
pub const MFP_OFFSET: usize = 3;
pub const DFP_OFFSET: usize = 4;
pub const PC_OFFSET: usize = 5;
pub const HEAP_OFFSET: usize = 6;
pub const ISEQ_OFFSET: usize = 7;
pub const BLK_OFFSET: usize = 8;
pub const NATIVE_FRAME_LEN: usize = 3;
pub const RUBY_FRAME_LEN: usize = 9;

/// Control frame.
#[derive(Debug, Clone, Copy, PartialEq)]
pub struct Frame(pub usize);

impl Frame {
    fn from(fp: usize) -> Option<Self> {
        if fp == 0 {
            None
        } else {
            Some(Frame(fp))
        }
    }
}

pub(crate) trait CF: Copy {
    fn as_ptr(self) -> *mut Value;

    fn from_ptr(p: *mut Value) -> Self;

    fn local_len(&self) -> usize;

    fn self_value(&self) -> Value {
        unsafe { *self.as_ptr().sub(1) }
    }

    fn lfp(&self) -> LocalFrame {
        let v = unsafe { *self.as_ptr().add(LFP_OFFSET) };
        LocalFrame::decode(v)
    }

    fn enc(self) -> Value {
        Value::from((self.as_ptr() as u64) | 0b1)
    }

    fn dec(v: Value) -> *mut Value {
        (v.get() & (-2i64 as u64)) as *mut _
    }

    fn mfp(&self) -> ControlFrame {
        let v = unsafe { *self.as_ptr().add(MFP_OFFSET) };
        ControlFrame(ControlFrame::dec(v))
    }

    fn flag(&self) -> Value {
        unsafe { *self.as_ptr().add(FLAG_OFFSET) }
    }

    fn is_ruby_func(&self) -> bool {
        self.flag().get() & 0b1000_0000 != 0
    }

    fn dfp(&self) -> Option<DynamicFrame> {
        assert!(self.is_ruby_func());
        let v = unsafe { *self.as_ptr().add(DFP_OFFSET) };
        DynamicFrame::decode(v)
    }

    fn heap(&self) -> Option<HeapCtxRef> {
        assert!(self.is_ruby_func());
        let ctx = unsafe { *self.as_ptr().add(HEAP_OFFSET) };
        match ctx.as_fnum() {
            0 => None,
            i => Some(HeapCtxRef::decode(i)),
        }
    }

    fn iseq(self) -> ISeqRef {
        assert!(self.is_ruby_func());
        unsafe {
            let v = *self.as_ptr().add(ISEQ_OFFSET);
            ISeqRef::decode(v.as_fnum())
        }
    }

    /// Set the context of `frame` to `ctx`.
    fn set_heap(self, heap: HeapCtxRef) {
        let dfp = heap.as_dfp();
        unsafe {
            *self.as_ptr().add(HEAP_OFFSET) = Value::fixnum(heap.encode());
            *self.as_ptr().add(MFP_OFFSET) = dfp.mfp().encode();
            *self.as_ptr().add(LFP_OFFSET) = dfp.lfp().encode();
            *self.as_ptr().add(DFP_OFFSET) = DynamicFrame::encode(dfp.dfp());
        }
    }

    fn frame(&self) -> &[Value] {
        assert!(self.heap().is_none());
        assert!(self.is_ruby_func());
        let lfp = self.lfp();
        unsafe {
            let len = self.as_ptr().offset_from(lfp.0);
            assert!(len > 0);
            &std::slice::from_raw_parts(lfp.0, len as usize + RUBY_FRAME_LEN)
        }
    }

    fn locals(&self) -> &[Value] {
        let lfp = self.lfp();
        let len = self.local_len() + 1;
        unsafe { &std::slice::from_raw_parts(lfp.0, len) }
    }
}

///
/// Control frame
///
/// Wrapped raw pointer which points to a certain point within `RubyStack`.
/// You can obtain or alter various information like cfp, lfp, and the number of local variables
/// in the frame through `ControlFrame`.
///
/// There is some assumptions for using Control Frame safely.
///
/// - The address which is pointed by `ControlFrame` must be on the execution stack.
/// - `ControlFrame` may be Ruby func or native func.
///
#[derive(Debug, Clone, Copy, PartialEq)]
pub struct ControlFrame(*mut Value);

impl std::ops::Sub<StackPtr> for ControlFrame {
    type Output = usize;
    fn sub(self, other: StackPtr) -> usize {
        unsafe {
            let offset = self.0.offset_from(other.0);
            assert!(offset >= 0);
            offset as usize
        }
    }
}

impl std::default::Default for ControlFrame {
    fn default() -> Self {
        Self(std::ptr::null_mut())
    }
}

impl CF for ControlFrame {
    fn as_ptr(self) -> *mut Value {
        self.0
    }

    fn from_ptr(p: *mut Value) -> Self {
        Self(p)
    }

    fn local_len(&self) -> usize {
        (self.flag().as_fnum() as usize) >> 32
    }
}

impl ControlFrame {
    pub(super) fn from_ref(r: &[Value]) -> Self {
        Self(r.as_ptr() as *mut _)
    }

    pub(crate) fn as_dfp(self) -> DynamicFrame {
        //assert!(self.is_ruby_func());
        DynamicFrame(self.0)
    }

    pub(super) fn decode(v: Value) -> Self {
        Self(Self::dec(v))
    }

    pub(super) fn encode(self) -> Value {
        self.enc()
    }

    pub(super) fn pc(&self) -> ISeqPos {
        ISeqPos::from(unsafe { (*self.0.add(PC_OFFSET)).as_fnum() as usize })
    }

    pub(super) fn set_pc(&mut self, pc: usize) {
        unsafe {
            *self.0.add(PC_OFFSET) = Value::fixnum(pc as i64);
        }
    }

    pub(super) fn block(self) -> Option<Block> {
        unsafe {
            let v = *self.0.add(BLK_OFFSET);
            Block::decode(v)
        }
    }

    fn flag_mut(&mut self) -> &mut Value {
        unsafe { &mut *self.0.add(FLAG_OFFSET) }
    }

    fn is_module_function(self) -> bool {
        self.flag().get() & 0b1000 != 0
    }

    fn set_module_function(mut self) {
        *self.flag_mut() = Value::from(self.flag().get() | 0b1000);
    }
}

#[derive(Debug, Clone, Copy, PartialEq)]
pub struct DynamicFrame(*mut Value);

impl CF for DynamicFrame {
    fn as_ptr(self) -> *mut Value {
        self.0
    }

    fn from_ptr(p: *mut Value) -> Self {
        Self(p)
    }

    fn local_len(&self) -> usize {
        self.iseq().lvars
    }
}

impl std::default::Default for DynamicFrame {
    fn default() -> Self {
        Self(std::ptr::null_mut())
    }
}

impl GC for DynamicFrame {
    fn mark(&self, alloc: &mut Allocator) {
        self.locals().iter().for_each(|v| v.mark(alloc));
        self.dfp().map(|d| d.mark(alloc));
    }
}

impl DynamicFrame {
    pub(super) fn from_ref(r: &[Value]) -> Self {
        Self(r.as_ptr() as *mut _)
    }

    pub(super) fn decode(v: Value) -> Option<Self> {
        let ptr = Self::dec(v);
        if ptr.is_null() {
            None
        } else {
            Some(Self(ptr))
        }
    }

    pub(super) fn encode(opt: Option<Self>) -> Value {
        match opt {
            Some(d) => d.enc(),
            None => Self::default().enc(),
        }
    }

    pub(crate) fn outer(&self) -> Option<DynamicFrame> {
        let v = unsafe { *self.0.add(DFP_OFFSET) };
        DynamicFrame::decode(v)
    }
}

#[derive(Debug, Clone, Copy, PartialEq)]
pub struct LocalFrame(pub(super) *mut Value);

impl std::default::Default for LocalFrame {
    fn default() -> Self {
        LocalFrame(std::ptr::null_mut())
    }
}

impl LocalFrame {
    pub(super) fn from_ref(r: &[Value]) -> Self {
        Self(r.as_ptr() as *mut _)
    }

    pub(crate) fn as_ptr(self) -> *mut Value {
        self.0
    }

    pub(super) fn encode(self) -> Value {
        Value::from((self.0 as u64) | 0b1)
    }

    pub(super) fn decode(v: Value) -> Self {
        Self((v.get() & (-2i64 as u64)) as *mut _)
    }
}

impl Index<LvarId> for LocalFrame {
    type Output = Value;

    fn index(&self, index: LvarId) -> &Self::Output {
        &self[index.as_usize()]
    }
}

impl IndexMut<LvarId> for LocalFrame {
    fn index_mut(&mut self, index: LvarId) -> &mut Self::Output {
        unsafe { &mut *self.0.add(index.as_usize()) }
    }
}

impl Index<usize> for LocalFrame {
    type Output = Value;

    fn index(&self, index: usize) -> &Self::Output {
        unsafe { &*self.0.add(index) }
    }
}

impl Index<std::ops::Range<usize>> for LocalFrame {
    type Output = [Value];

    fn index(&self, range: std::ops::Range<usize>) -> &Self::Output {
        unsafe { std::slice::from_raw_parts(self.0.add(range.start), range.end - range.start) }
    }
}

#[derive(Debug, Clone, Copy, PartialEq)]
pub struct StackPtr(*mut Value);

impl std::default::Default for StackPtr {
    fn default() -> Self {
        StackPtr(std::ptr::null_mut())
    }
}

impl std::ops::Add<usize> for StackPtr {
    type Output = Self;

    fn add(self, other: usize) -> Self {
        Self(unsafe { self.0.add(other) })
    }
}

impl std::ops::Sub<usize> for StackPtr {
    type Output = Self;

    fn sub(self, other: usize) -> Self {
        Self(unsafe { self.0.sub(other) })
    }
}

impl StackPtr {
    pub(super) fn as_ptr(self) -> *mut Value {
        self.0
    }

    pub(super) fn from(ptr: *mut Value) -> Self {
        Self(ptr)
    }

    pub(crate) fn as_cfp(self) -> ControlFrame {
        ControlFrame::from_ptr(self.0)
    }
}

impl VM {
    pub(super) fn cfp_index(&self, cfp: ControlFrame) -> usize {
        unsafe {
            let ptr = self.exec_stack.as_ptr() as *mut Value;
            let offset = cfp.0.offset_from(ptr);
            assert!(offset >= 0);
            offset as usize
        }
    }

    pub(super) fn cfp(&self) -> usize {
        self.cfp_index(self.cfp)
    }

    pub(crate) fn cfp_from_frame(&self, f: Frame) -> ControlFrame {
        unsafe {
            let ptr = self.exec_stack.as_ptr();
            ControlFrame(ptr.add(f.0) as *mut _)
        }
    }

    pub(crate) fn dfp_from_frame(&self, f: Frame) -> DynamicFrame {
        unsafe {
            let ptr = self.exec_stack.as_ptr();
            DynamicFrame(ptr.add(f.0) as *mut _)
        }
    }

    pub(super) fn cfp_is_zero(&self, f: ControlFrame) -> bool {
        let ptr = self.exec_stack.as_ptr() as *mut Value;
        f.0 == ptr
    }

    pub(super) fn prev_cfp(&self, cfp: ControlFrame) -> Option<ControlFrame> {
        let v = unsafe { *cfp.0.add(CFP_OFFSET) };
        let prev_cfp = ControlFrame::decode(v);
        if self.cfp_is_zero(prev_cfp) {
            None
        } else {
            Some(prev_cfp)
        }
    }

    fn lfp_from_sp(&self, local_len: usize) -> LocalFrame {
        LocalFrame((self.sp() - local_len - 1).0)
    }

    pub(super) fn prev_sp(&self) -> StackPtr {
        let local_len = self.cfp.local_len();
        let cfp = StackPtr(self.cfp.0);
        cfp - local_len - 1
    }
}

impl VM {
    pub(super) fn frame_self(&self, frame: Frame) -> Value {
        assert!(frame.0 != 0);
        self.exec_stack[frame.0 - 1]
    }
}

impl VM {
    /// Get current frame.
    pub(crate) fn cur_frame(&self) -> Frame {
        Frame::from(self.cfp()).unwrap()
    }

    /// Get current method frame.
    fn cur_mfp(&self) -> ControlFrame {
        self.cfp.mfp()
    }

    pub(crate) fn cur_outer_cfp(&self) -> ControlFrame {
        let mut cfp = self.prev_cfp(self.cfp);
        while let Some(f) = cfp {
            if f.is_ruby_func() {
                return f;
            }
            cfp = self.prev_cfp(f);
        }
        unreachable!("no caller frame");
    }

    pub(crate) fn cur_outer_frame(&self) -> Frame {
        let cfp = self.cur_outer_cfp();
        Frame(self.cfp_index(cfp))
    }

    pub(crate) fn cur_delegate(&self) -> Option<Value> {
        let lvar_id = self.cur_mfp().iseq().params.delegate?;
        let delegate = self.lfp[lvar_id];
        if delegate.is_nil() {
            None
        } else {
            Some(delegate)
        }
    }

    pub(crate) fn caller_method_block(&self) -> Option<Block> {
        self.cur_outer_cfp().mfp().block()
    }

    pub(crate) fn caller_method_iseq(&self) -> ISeqRef {
        self.cur_outer_cfp().mfp().iseq()
    }

    pub(super) fn get_method_block(&self) -> Option<Block> {
        self.cur_mfp().block()
    }

    pub(super) fn get_method_iseq(&self) -> ISeqRef {
        self.cur_mfp().iseq()
    }

    pub(super) fn cur_iseq(&self) -> ISeqRef {
        self.cfp.iseq()
    }

    pub(crate) fn caller_iseq(&self) -> ISeqRef {
        self.cur_outer_cfp().iseq()
    }

    pub(super) fn cur_source_info(&self) -> SourceInfoRef {
        self.cur_iseq().source_info.clone()
    }

    pub(super) fn get_loc(&self) -> Loc {
        let iseq = self.cur_iseq();
        let cur_pc = self.pc_offset();
        match iseq
            .iseq_sourcemap
            .iter()
            .find(|x| x.0.into_usize() == cur_pc)
        {
            Some((_, loc)) => *loc,
            None => {
                panic!("Bad sourcemap. pc={:?} {:?}", self.pc, iseq.iseq_sourcemap);
            }
        }
    }
}

impl VM {
    fn prepare_block_args(&mut self, iseq: ISeqRef, args_pos: usize) {
        // if a single Array argument is given for the block requiring multiple formal parameters,
        // the arguments must be expanded.
        let req_len = iseq.params.req;
        let post_len = iseq.params.post;
        if self.stack_len() - args_pos == 1 && req_len + post_len > 1 {
            if let Some(ary) = self.exec_stack[args_pos].as_array() {
                self.stack_pop();
                self.exec_stack.extend_from_slice(&ary.elements);
            }
        }
    }

    // Handling call frame

    pub(crate) fn init_frame(&mut self) {
        self.stack_push(Value::nil());
        self.cfp = self.cfp_from_frame(Frame(1));
        self.push_native_control_frame(self.cfp_from_frame(Frame(0)), LocalFrame::default(), 0);
    }

    /// Prepare ruby control frame on the top of stack.
    ///
    ///  ### Before
    ///~~~~text
    ///                                  sp
    ///                                   v
    /// +------+------+:-+------+------+------+------+------+--------
    /// |  a0  |  a1  |..|  an  | self |
    /// +------+------+--+------+------+------+------+------+--------
    ///  <----- local_len ------>
    ///~~~~
    ///
    ///  ### After
    ///~~~~text
    ///   lfp                            cfp                                              sp
    ///    v                              v                                                v
    /// +------+------+--+------+------+------+------+------+------+------+------+------+-----
    /// |  a0  |  a1  |..|  an  | self | flg  | cfp* | mfp  | dfp  |  pc* | ctx  | iseq |
    /// +------+------+--+------+------+------+------+------+------+------+------+------+-----
    ///  <-------- local frame --------> <-------------- control frame ---------------->
    ///~~~~
    ///
    /// - flg: flags
    /// - cfp*: prev cfp
    /// - mfp*: mfp
    /// - dfp*: dfp
    /// - pc*:  pc
    /// - ctx: ContextRef
    /// - iseq: ISeqRef
    /// - blk: Option<Block> the block passed to the method.
    ///
    pub(crate) fn prepare_frame(
        &mut self,
        local_len: usize,
        use_value: bool,
        outer: Option<DynamicFrame>,
        iseq: ISeqRef,
        block: Option<&Block>,
    ) {
        self.save_next_pc();
        let prev_cfp = self.cfp;
        self.cfp = self.sp().as_cfp();
        assert!(!self.cfp_is_zero(prev_cfp));
<<<<<<< HEAD
        let mfp = self.prepare_mfp_outer(outer);
        let lfp = self.lfp_from_prev_len();
=======
        let (mfp, outer) = self.prepare_mfp_outer(outer);
        let lfp = self.lfp_from_sp(local_len);
>>>>>>> aa7a3080
        self.push_control_frame(
            prev_cfp, mfp, use_value, None, outer, iseq, local_len, block, lfp,
        );
        self.prepare_frame_sub(lfp, iseq);
    }

    pub(crate) fn prepare_method_frame(
        &mut self,
        local_len: usize,
        use_value: bool,
        iseq: ISeqRef,
        block: Option<&Block>,
    ) {
        self.save_next_pc();
        let prev_cfp = self.cfp;
        self.cfp = self.sp().as_cfp();
        assert!(!self.cfp_is_zero(prev_cfp));
        let mfp = self.cfp;
<<<<<<< HEAD
        let lfp = self.lfp_from_prev_len();
        self.push_control_frame(
            prev_cfp, mfp, use_value, None, None, iseq, local_len, block, lfp,
        );
=======
        let lfp = self.lfp_from_sp(local_len);
        let flag = VM::ruby_flag(use_value, local_len);
        self.stack_append(&[
            prev_cfp.encode(),
            lfp.encode(),
            Value::fixnum(flag),
            mfp.encode(),
            Value::fixnum(0),
            Value::fixnum(0),
            Value::fixnum(0),
            Value::fixnum(iseq.encode()),
            match block {
                None => Value::fixnum(0),
                Some(block) => block.encode(),
            },
        ]);
        /*self.push_control_frame(
            prev_cfp, mfp, use_value, None, 0, iseq, local_len, block, lfp,
        );*/
>>>>>>> aa7a3080
        self.prepare_frame_sub(lfp, iseq);
    }

    pub(crate) fn prepare_frame_from_heap(&mut self, ctx: HeapCtxRef) {
        self.save_next_pc();
<<<<<<< HEAD
        let outer = ctx.outer();
=======
        let outer = ctx.outer().map(|c| c.into());
        let iseq = ctx.iseq();
        let prev_cfp = self.cfp;
        self.cfp = self.sp().as_cfp();
        assert!(!self.cfp_is_zero(prev_cfp));
        let (mfp, outer) = self.prepare_mfp_outer(outer);
        let lfp = ctx.lfp();
        self.push_control_frame(prev_cfp, mfp, true, Some(ctx), outer, iseq, 0, None, lfp);
        self.prepare_frame_sub(lfp, iseq);
    }

    ///
    /// Prepare frame for Binding.
    ///
    /// In Binding#eval, never local frame on the stack is prepared, because lfp always points a heap frame.
    ///  
    /*pub(crate) fn prepare_frame_from_binding(&mut self, ctx: HeapCtxRef) {
        self.save_next_pc();
        let outer = ctx.outer().map(|c| c.into());
>>>>>>> aa7a3080
        let iseq = ctx.iseq();
        let prev_cfp = self.cfp;
        self.set_prev_len(0);
        self.cfp = self.sp().as_cfp();
        assert!(!self.cfp_is_zero(prev_cfp));
        let mfp = self.prepare_mfp_outer(outer);
        let lfp = ctx.lfp();
        self.push_control_frame(prev_cfp, mfp, true, Some(ctx), outer, iseq, 0, None, lfp);
        self.prepare_frame_sub(lfp, iseq);
    }*/

    fn prepare_mfp_outer(&self, outer: Option<DynamicFrame>) -> ControlFrame {
        match &outer {
            // In the case of Ruby method.
            None => self.cfp,
            // In the case of Ruby block.
            Some(outer) => outer.mfp(),
        }
    }

    fn prepare_frame_sub(&mut self, lfp: LocalFrame, iseq: ISeqRef) {
        self.pc = ISeqPtr::from_iseq(&iseq.iseq);
        self.lfp = lfp;
        #[cfg(feature = "perf-method")]
        self.globals.methods.inc_counter(iseq.method);
        #[cfg(feature = "trace")]
        {
            let ch = if self.is_called() { "+++" } else { "---" };
            eprintln!(
                "{}> {:?} {:?} {:?}",
                ch, iseq.method, iseq.kind, iseq.source_info.path
            );
        }
        #[cfg(feature = "trace-func")]
        {
            self.dump_frame(self.cfp);
        }
    }

    /// Prepare native control frame on the top of stack.
    ///
    ///  ### Before
    ///~~~~text
    ///                                  sp
    ///                                   v
    /// +------+------+:-+------+------+------+------+------+--------
    /// |  a0  |  a1  |..|  an  | self |
    /// +------+------+--+------+------+------+------+------+--------
    ///  <----- args_len ------>
    ///~~~~
    ///
    ///  ### After
    ///~~~~text
    ///   lfp                            cfp                 sp
    ///    v                              v                   v
    /// +------+------+--+------+------+------+------+-----+---
    /// |  a0  |  a1  |..|  an  | self | cfp* | lfp  | flg |
    /// +------+------+--+------+------+------+------+-----+---
    ///  <-------- local frame --------> <---------->
    ///                               native control frame
    ///~~~~
    ///
    /// - cfp*: prev cfp
    /// - lfp: lfp
    /// - flg: flags
    ///
    pub(crate) fn prepare_native_frame(&mut self, args_len: usize) {
        self.save_next_pc();
        let prev_cfp = self.cfp;
        self.cfp = self.sp().as_cfp();
        self.lfp = self.lfp_from_sp(args_len);
        self.push_native_control_frame(prev_cfp, self.lfp, args_len)
    }

    fn save_next_pc(&mut self) {
        if self.is_ruby_func() {
            let pc = self.pc_offset();
            self.cfp.set_pc(pc);
        }
    }

    pub(super) fn unwind_frame(&mut self) {
        let cfp = self.prev_cfp(self.cfp).unwrap();
        self.exec_stack.sp = self.prev_sp();
        self.cfp = cfp;
        self.lfp = cfp.lfp();
        if self.is_ruby_func() {
            self.set_pc(cfp.pc());
        }
        #[cfg(feature = "trace-func")]
        self.dump_frame(self.cfp);
    }

    pub(super) fn clear_stack(&mut self) {
        self.set_stack_len(
            self.cfp()
                + if self.is_ruby_func() {
                    RUBY_FRAME_LEN
                } else {
                    NATIVE_FRAME_LEN
                },
        );
    }

    fn push_control_frame(
        &mut self,
        prev_cfp: ControlFrame,
        mfp: ControlFrame,
        use_value: bool,
        ctx: Option<HeapCtxRef>,
        outer: Option<DynamicFrame>,
        iseq: ISeqRef,
        local_len: usize,
        block: Option<&Block>,
        lfp: LocalFrame,
    ) {
        let flag = VM::ruby_flag(use_value, local_len);
        self.stack_append(&VM::control_frame(
            flag, prev_cfp, mfp, ctx, outer, iseq, block, lfp,
        ));
    }

    pub(super) fn control_frame(
        flag: i64,
        prev_cfp: ControlFrame,
        mfp: ControlFrame,
        ctx: Option<HeapCtxRef>,
        outer: Option<DynamicFrame>,
        iseq: ISeqRef,
        block: Option<&Block>,
        lfp: LocalFrame,
    ) -> [Value; RUBY_FRAME_LEN] {
        [
            prev_cfp.encode(),
            lfp.encode(),
            Value::fixnum(flag),
            mfp.encode(),
            DynamicFrame::encode(outer),
            Value::fixnum(0),
            Value::fixnum(ctx.map_or(0, |ctx| ctx.encode())),
            Value::fixnum(iseq.encode()),
            match block {
                None => Value::fixnum(0),
                Some(block) => block.encode(),
            },
        ]
    }

    fn push_native_control_frame(
        &mut self,
        prev_cfp: ControlFrame,
        lfp: LocalFrame,
        args_len: usize,
    ) {
        self.stack_append(&[
            prev_cfp.encode(),
            lfp.encode(),
            Value::fixnum((args_len as i64) << 32),
        ]);
    }

    ///
    /// Frame flags.
    ///
    /// 0 0 0 0_0 0 0 1
    /// |       | | | |
    /// |       | | | +-- always 1 (represents Value::integer)
    /// |       | | +---- is_called (0: normaly invoked  1: vm_loop was called recursively)
    /// |       | +------ discard_value (0: use return value  1: discard return value)
    /// |       +-------- is_module_function (0: no 1:yes)
    /// +---------------- 1: Ruby func  0: native func
    ///
    fn flag(&self) -> Value {
        unsafe { *self.cfp.0.add(FLAG_OFFSET) }
    }

    fn flag_mut(&mut self) -> &mut Value {
        unsafe { &mut *self.cfp.0.add(FLAG_OFFSET) }
    }

    pub(crate) fn is_called(&self) -> bool {
        self.flag().get() & 0b0010 != 0
    }

    pub(crate) fn set_called(&mut self) {
        let f = self.flag_mut();
        *f = Value::from(f.get() | 0b0010);
    }

    pub(crate) fn discard_val(&self) -> bool {
        self.flag().get() & 0b0100 != 0
    }

    pub(crate) fn is_ruby_func(&self) -> bool {
        self.flag().get() & 0b1000_0000 != 0
    }

    pub(crate) fn ruby_flag(use_value: bool, local_len: usize) -> i64 {
        (if use_value { 0b100_0000 } else { 0b100_0010 }) | ((local_len as i64) << 32)
    }

    /// Check module_function flag of the current frame.
    pub(crate) fn is_module_function(&self) -> bool {
        self.cur_mfp().is_module_function()
    }

    /// Set module_function flag of the caller frame to true.
    pub(crate) fn set_module_function(&mut self) {
        self.cur_outer_cfp().mfp().set_module_function();
    }
}

impl VM {
    pub(crate) fn fill_positional_arguments(&mut self, base: usize, iseq: ISeqRef) {
        let params = &iseq.params;
        let lvars = iseq.lvars;
        let args_len = self.stack_len() - base;
        let req_len = params.req;
        let rest_len = if params.rest == Some(true) { 1 } else { 0 };
        let post_len = params.post;
        let no_post_len = args_len - post_len;
        let optreq_len = req_len + params.opt;

        if optreq_len < no_post_len {
            if let Some(delegate) = params.delegate {
                let v = self.stack_slice(base, optreq_len..no_post_len).to_vec();
                self.exec_stack[base + delegate.as_usize()] = Value::array_from(v);
            }
            if rest_len == 1 {
                let ary = self.stack_slice(base, optreq_len..no_post_len).to_vec();
                self.exec_stack[base + optreq_len] = Value::array_from(ary);
            }
            // fill post_req params.
            self.stack_copy_within(base, no_post_len..args_len, optreq_len + rest_len);
            self.set_stack_len(
                base + optreq_len
                    + rest_len
                    + post_len
                    + if params.delegate.is_some() { 1 } else { 0 },
            );
            self.exec_stack.resize(base + lvars);
        } else {
            self.exec_stack.resize(base + lvars);
            // fill post_req params.
            self.stack_copy_within(base, no_post_len..args_len, optreq_len + rest_len);
            if no_post_len < req_len {
                // fill rest req params with nil.
                self.stack_fill(base, no_post_len..req_len, Value::nil());
                // fill rest opt params with uninitialized.
                self.stack_fill(base, req_len..optreq_len, Value::uninitialized());
            } else {
                // fill rest opt params with uninitialized.
                self.stack_fill(base, no_post_len..optreq_len, Value::uninitialized());
            }
            if rest_len == 1 {
                self.exec_stack[base + optreq_len] = Value::array_from(vec![]);
            }
        }

        iseq.lvar
            .kw
            .iter()
            .for_each(|id| self.exec_stack[base + id.as_usize()] = Value::uninitialized());
    }

    pub(crate) fn fill_keyword_arguments(
        &mut self,
        base: usize,
        iseq: ISeqRef,
        kw_arg: Value,
        ordinary_kwarg: bool,
    ) -> Result<(), RubyError> {
        let mut kwrest = FxIndexMap::default();
        if ordinary_kwarg {
            let keyword = kw_arg.as_hash().unwrap();
            for (k, v) in keyword.iter() {
                let id = k.as_symbol().unwrap();
                match iseq.params.keyword.get(&id) {
                    Some(lvar) => self.exec_stack[base + lvar.as_usize()] = v,
                    None => {
                        if iseq.params.kwrest {
                            kwrest.insert(HashKey(k), v);
                        } else {
                            return Err(RubyError::argument("Undefined keyword."));
                        }
                    }
                };
            }
        };
        if let Some(id) = iseq.lvar.kwrest_param() {
            self.exec_stack[base + id.as_usize()] = Value::hash_from_map(kwrest);
        }
        Ok(())
    }

    pub(crate) fn fill_block_argument(&mut self, base: usize, id: LvarId, block: &Option<Block>) {
        self.exec_stack[base + id.as_usize()] = block
            .as_ref()
            .map_or(Value::nil(), |block| self.create_proc(&block));
    }
}

impl VM {
    pub(crate) fn push_frame(
        &mut self,
        iseq: ISeqRef,
        args: &Args2,
        outer: Option<DynamicFrame>,
        use_value: bool,
    ) -> Result<(), RubyError> {
        if iseq.opt_flag {
            return self.push_frame_fast(iseq, args, outer, use_value, args.block.as_ref());
        }
        let self_value = self.stack_pop();
        let base = self.stack_len() - args.len();
        let params = &iseq.params;
        let kw_flag = !args.kw_arg.is_nil();
        let (positional_kwarg, ordinary_kwarg) = if params.keyword.is_empty() && !params.kwrest {
            // Note that Ruby 3.0 doesn’t behave differently when calling a method which doesn’t accept keyword
            // arguments with keyword arguments.
            // For instance, the following case is not going to be deprecated and will keep working in Ruby 3.0.
            // The keyword arguments are still treated as a positional Hash argument.
            //
            // def foo(kwargs = {})
            //   kwargs
            // end
            // foo(k: 1) #=> {:k=>1}
            //
            // https://www.ruby-lang.org/en/news/2019/12/12/separation-of-positional-and-keyword-arguments-in-ruby-3-0/
            if kw_flag {
                self.stack_push(args.kw_arg);
            }
            (kw_flag, false)
        } else {
            (false, kw_flag)
        };
        if !iseq.is_block() {
            params.check_arity(positional_kwarg, args)?;
        } else {
            self.prepare_block_args(iseq, base);
        }
        self.fill_positional_arguments(base, iseq);
        // Handling keyword arguments and a keyword rest paramter.
        if params.kwrest || ordinary_kwarg {
            self.fill_keyword_arguments(base, iseq, args.kw_arg, ordinary_kwarg)?;
        };
        self.stack_push(self_value);
        self.prepare_frame(
            self.stack_len() - base - 1,
            use_value,
            outer,
            iseq,
            args.block.as_ref(),
        );
        // Handling block paramter.
        if let Some(id) = iseq.lvar.block_param() {
            self.fill_block_argument(base, id, &args.block);
        }
        Ok(())
    }

    fn push_frame_fast(
        &mut self,
        iseq: ISeqRef,
        args: &Args2,
        outer: Option<DynamicFrame>,
        use_value: bool,
        block: Option<&Block>,
    ) -> Result<(), RubyError> {
        let self_value = self.stack_pop();
        let base = self.stack_len() - args.len();
        let lvars = iseq.lvars;
        if !iseq.is_block() {
            let min = iseq.params.req;
            let len = args.len();
            if len != min {
                return Err(RubyError::argument_wrong(len, min));
            }
        } else {
            self.prepare_block_args(iseq, base);
            let args_len = self.stack_len() - base;
            let req_len = iseq.params.req;
            if req_len < args_len {
                self.set_stack_len(base + req_len);
            }
        }

        self.exec_stack.resize(base + lvars);

        self.stack_push(self_value);
        self.prepare_frame(self.stack_len() - base - 1, use_value, outer, iseq, block);
        Ok(())
    }

    pub(crate) fn push_method_frame_fast(
        &mut self,
        iseq: ISeqRef,
        args: &Args2,
        use_value: bool,
        block: Option<&Block>,
    ) -> Result<(), RubyError> {
        let self_value = self.stack_pop();
        let min = iseq.params.req;
        let len = args.len();
        if len != min {
            return Err(RubyError::argument_wrong(len, min));
        }
        let local_len = iseq.lvars;
        self.exec_stack.grow(local_len - len);
        self.stack_push(self_value);
        self.prepare_method_frame(local_len, use_value, iseq, block);
        Ok(())
    }

    /// Move outer execution contexts on the stack to the heap.
    pub(crate) fn move_frame_to_heap(&mut self, f: Frame) -> DynamicFrame {
        let dfp = self.dfp_from_frame(f);
        self.move_dfp_to_heap(dfp)
    }

    /// Move outer execution contexts on the stack to the heap.
    pub(crate) fn move_dfp_to_heap(&mut self, dfp: DynamicFrame) -> DynamicFrame {
        //if let Some(h) = dfp.heap() {
        if !self.check_boundary(dfp.lfp().as_ptr()) {
            return dfp;
        }
        //}
        let outer = match dfp.dfp() {
            Some(d) => Some(self.move_dfp_to_heap(d)),
            None => None,
        };
        let local_len = dfp.local_len();
        let heap = HeapCtxRef::new_from_frame(dfp.frame(), outer, local_len);
        dfp.set_heap(heap);
        if self.cfp.as_ptr() == dfp.as_ptr() {
            self.lfp = dfp.lfp();
        }
        heap.as_dfp()
    }
}

impl VM {
    #[cfg(feature = "trace-func")]
    pub(crate) fn dump_frame(&self, cfp: ControlFrame) {
        if !self.globals.startup_flag {
            return;
        }
        eprintln!("STACK---------------------------------------------");
        eprintln!("{:?}", self.exec_stack);
        eprintln!("self: [{:?}]", cfp.self_value());
        eprintln!(
            "cfp:{:?} prev_cfp:{:?} lfp:{:?} prev_len:{:?}",
            self.cfp,
            self.prev_cfp(self.cfp),
            self.lfp,
            self.prev_sp(),
        );
        if cfp.is_ruby_func() {
            if let Some(offset) = self.check_within_stack(self.lfp) {
                eprintln!("LFP is on the stack: {}", offset);
            }
            let iseq = cfp.iseq();
            let lvar = iseq.lvar.table();
            let local_len = iseq.lvars;
            let lfp = cfp.lfp();
            for i in 0..local_len {
                eprint!("{:?}:[{:?}] ", lvar[i], lfp[i]);
            }
            eprintln!("");
            /*if let Some(ctx) = self.frame_heap(f) {
                eprintln!("HEAP----------------------------------------------");
                eprintln!("self: [{:?}]", ctx.self_val());
                let iseq = ctx.iseq();
                let lvar = iseq.lvar.table();
                let local_len = iseq.lvars;
                let lfp = ctx.lfp();
                for i in 0..local_len {
                    eprint!("{:?}:[{:?}] ", lvar[i], lfp[i]);
                }
                eprintln!("");
            }*/
        } else {
            for v in &cfp.lfp()[0..cfp.local_len()] {
                eprint!("[{:?}] ", *v);
            }
        }
        eprintln!("--------------------------------------------------");
    }
}<|MERGE_RESOLUTION|>--- conflicted
+++ resolved
@@ -601,13 +601,8 @@
         let prev_cfp = self.cfp;
         self.cfp = self.sp().as_cfp();
         assert!(!self.cfp_is_zero(prev_cfp));
-<<<<<<< HEAD
         let mfp = self.prepare_mfp_outer(outer);
-        let lfp = self.lfp_from_prev_len();
-=======
-        let (mfp, outer) = self.prepare_mfp_outer(outer);
         let lfp = self.lfp_from_sp(local_len);
->>>>>>> aa7a3080
         self.push_control_frame(
             prev_cfp, mfp, use_value, None, outer, iseq, local_len, block, lfp,
         );
@@ -626,46 +621,21 @@
         self.cfp = self.sp().as_cfp();
         assert!(!self.cfp_is_zero(prev_cfp));
         let mfp = self.cfp;
-<<<<<<< HEAD
-        let lfp = self.lfp_from_prev_len();
+        let lfp = self.lfp_from_sp(local_len);
         self.push_control_frame(
             prev_cfp, mfp, use_value, None, None, iseq, local_len, block, lfp,
         );
-=======
-        let lfp = self.lfp_from_sp(local_len);
-        let flag = VM::ruby_flag(use_value, local_len);
-        self.stack_append(&[
-            prev_cfp.encode(),
-            lfp.encode(),
-            Value::fixnum(flag),
-            mfp.encode(),
-            Value::fixnum(0),
-            Value::fixnum(0),
-            Value::fixnum(0),
-            Value::fixnum(iseq.encode()),
-            match block {
-                None => Value::fixnum(0),
-                Some(block) => block.encode(),
-            },
-        ]);
-        /*self.push_control_frame(
-            prev_cfp, mfp, use_value, None, 0, iseq, local_len, block, lfp,
-        );*/
->>>>>>> aa7a3080
         self.prepare_frame_sub(lfp, iseq);
     }
 
     pub(crate) fn prepare_frame_from_heap(&mut self, ctx: HeapCtxRef) {
         self.save_next_pc();
-<<<<<<< HEAD
         let outer = ctx.outer();
-=======
-        let outer = ctx.outer().map(|c| c.into());
         let iseq = ctx.iseq();
         let prev_cfp = self.cfp;
         self.cfp = self.sp().as_cfp();
         assert!(!self.cfp_is_zero(prev_cfp));
-        let (mfp, outer) = self.prepare_mfp_outer(outer);
+        let mfp = self.prepare_mfp_outer(outer);
         let lfp = ctx.lfp();
         self.push_control_frame(prev_cfp, mfp, true, Some(ctx), outer, iseq, 0, None, lfp);
         self.prepare_frame_sub(lfp, iseq);
@@ -679,7 +649,6 @@
     /*pub(crate) fn prepare_frame_from_binding(&mut self, ctx: HeapCtxRef) {
         self.save_next_pc();
         let outer = ctx.outer().map(|c| c.into());
->>>>>>> aa7a3080
         let iseq = ctx.iseq();
         let prev_cfp = self.cfp;
         self.set_prev_len(0);
