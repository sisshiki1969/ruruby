use crate::*;

pub fn init() {
    let class = BuiltinClass::class();
    BuiltinClass::set_toplevel_constant("Class", class);
    class.add_builtin_class_method("new", class_new);
    class.add_builtin_method_by_str("new", new);
    class.add_builtin_method_by_str("allocate", allocate);
    class.add_builtin_method_by_str("superclass", superclass);
    class.add_builtin_method_by_str("inspect", inspect);
    class.add_builtin_method_by_str("to_s", inspect);
}

// Class methods

/// Create new class.
/// If a block is given, eval it in the context of newly created class.
/// args[0]: super class.
fn class_new(vm: &mut VM, _: Value, args: &Args2) -> VMResult {
    vm.check_args_range(0, 1)?;
    let superclass = if args.len() == 0 {
        BuiltinClass::object()
    } else {
        vm[0].expect_class("1st arg")?
    };
    let module = Module::class_under(superclass);
    let val = module.into();
    match &args.block {
        None => {}
        Some(block) => {
            let arg = Args::new1(val);
            let res = vm.eval_block_self(block, val, &arg);
            res?;
        }
    };
    Ok(val)
}

/// Create new instance of `self`.
pub fn new(vm: &mut VM, self_val: Value, args: &Args2) -> VMResult {
    let self_val = self_val.into_module();
    let new_instance = Value::ordinary_object(self_val);
    // Call initialize method if it exists.
    if let Some(method) = MethodRepo::find_method(self_val, IdentId::INITIALIZE) {
        vm.eval_method(method, new_instance, &args.into(vm))?;
    };
    Ok(new_instance)
}

/// Create new instance of `self` without initialization.
fn allocate(vm: &mut VM, self_val: Value, _: &Args2) -> VMResult {
    vm.check_args_num(0)?;
    let self_val = self_val.into_module();
    let new_instance = Value::ordinary_object(self_val);
    Ok(new_instance)
}

/// Get super class of `self`.
fn superclass(_: &mut VM, self_val: Value, _args: &Args2) -> VMResult {
    let self_val = self_val.into_module();
    let superclass = match self_val.superclass() {
        Some(superclass) => superclass.into(),
        None => Value::nil(),
    };
    Ok(superclass)
}

<<<<<<< HEAD
fn inspect(_: &mut VM, self_val: Value, _args: &Args2) -> VMResult {
    Ok(Value::string(self_val.into_module().inspect()))
=======
fn inspect(_: &mut VM, self_val: Value, _args: &Args) -> VMResult {
    // self_val may be a non-class object. ex) instance of BasicObject with singleton class.
    let s = match self_val.if_mod_class() {
        Some(m) => m.inspect(),
        None => format!("!{:?}", self_val),
    };
    Ok(Value::string(s))
>>>>>>> a7a30d47
}

#[cfg(test)]
mod tests {
    use crate::tests::*;

    #[test]
    fn class_new() {
        let program = r#"
        A = Class.new{
            attr_accessor :a
            def initialize
                @a = 100
            end
        }
        assert(100, A.new.a)
        assert("A", A.inspect)
        assert(0, Class.new.inspect =~ /#<Class:0x.{16}>/)
        "#;
        assert_script(program);
    }
}<|MERGE_RESOLUTION|>--- conflicted
+++ resolved
@@ -65,18 +65,13 @@
     Ok(superclass)
 }
 
-<<<<<<< HEAD
 fn inspect(_: &mut VM, self_val: Value, _args: &Args2) -> VMResult {
-    Ok(Value::string(self_val.into_module().inspect()))
-=======
-fn inspect(_: &mut VM, self_val: Value, _args: &Args) -> VMResult {
     // self_val may be a non-class object. ex) instance of BasicObject with singleton class.
     let s = match self_val.if_mod_class() {
         Some(m) => m.inspect(),
         None => format!("!{:?}", self_val),
     };
     Ok(Value::string(s))
->>>>>>> a7a30d47
 }
 
 #[cfg(test)]
