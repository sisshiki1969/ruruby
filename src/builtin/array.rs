use crate::error::RubyError;
use crate::*;

pub fn init_array(globals: &mut Globals) -> Value {
    let array_id = IdentId::get_id("Array");
    let class = ClassRef::from(array_id, globals.builtins.object);
    let obj = Value::class(globals, class);
    globals.add_builtin_instance_method(class, "inspect", inspect);
    globals.add_builtin_instance_method(class, "to_s", inspect);
    globals.add_builtin_instance_method(class, "length", length);
    globals.add_builtin_instance_method(class, "size", length);
    globals.add_builtin_instance_method(class, "empty?", empty);
    globals.add_builtin_instance_method(class, "[]=", set_elem);
    globals.add_builtin_instance_method(class, "push", push);
    globals.add_builtin_instance_method(class, "<<", push);
    globals.add_builtin_instance_method(class, "pop", pop);
    globals.add_builtin_instance_method(class, "*", mul);
    globals.add_builtin_instance_method(class, "+", add);
    globals.add_builtin_instance_method(class, "-", sub);
    globals.add_builtin_instance_method(class, "<=>", cmp);

    globals.add_builtin_instance_method(class, "shift", shift);
    globals.add_builtin_instance_method(class, "unshift", unshift);

    globals.add_builtin_instance_method(class, "concat", concat);
    globals.add_builtin_instance_method(class, "map", map);
    globals.add_builtin_instance_method(class, "flat_map", flat_map);
    globals.add_builtin_instance_method(class, "each", each);

    globals.add_builtin_instance_method(class, "include?", include);
    globals.add_builtin_instance_method(class, "reverse", reverse);
    globals.add_builtin_instance_method(class, "reverse!", reverse_);
    globals.add_builtin_instance_method(class, "rotate!", rotate_);

    globals.add_builtin_instance_method(class, "transpose", transpose);
    globals.add_builtin_instance_method(class, "min", min);
    globals.add_builtin_instance_method(class, "fill", fill);
    globals.add_builtin_instance_method(class, "clear", clear);
    globals.add_builtin_instance_method(class, "uniq!", uniq_);
    globals.add_builtin_instance_method(class, "uniq", uniq);
    globals.add_builtin_instance_method(class, "slice!", slice_);
    globals.add_builtin_instance_method(class, "max", max);
    globals.add_builtin_instance_method(class, "first", first);
    globals.add_builtin_instance_method(class, "last", last);
    globals.add_builtin_instance_method(class, "dup", dup);
    globals.add_builtin_instance_method(class, "clone", dup);
    globals.add_builtin_instance_method(class, "pack", pack);
    globals.add_builtin_instance_method(class, "join", join);
    globals.add_builtin_instance_method(class, "drop", drop);
    globals.add_builtin_instance_method(class, "zip", zip);
    globals.add_builtin_instance_method(class, "grep", grep);
    globals.add_builtin_instance_method(class, "sort", sort);
    globals.add_builtin_class_method(obj, "new", array_new);
    obj
}

// Class methods

fn array_new(vm: &mut VM, _: Value, args: &Args) -> VMResult {
    vm.check_args_range(args.len(), 0, 2)?;
    let array_vec = match args.len() {
        0 => vec![],
        1 => match args[0].unpack() {
            RV::Integer(num) if num >= 0 => vec![Value::nil(); num as usize],
            RV::Object(oref) => match &oref.kind {
                ObjKind::Array(aref) => aref.elements.clone(),
                _ => return Err(vm.error_argument("Invalid arguments")),
            },
            _ => return Err(vm.error_argument("Invalid arguments")),
        },
        2 => {
            let arg_num = args[0]
                .as_fixnum()
                .ok_or(vm.error_argument("Invalid arguments"))?;
            vec![args[1]; arg_num as usize]
        }
        _ => unreachable!(),
    };
    let array = Value::array_from(&vm.globals, array_vec);
    Ok(array)
}

// Instance methods

fn inspect(vm: &mut VM, self_val: Value, _args: &Args) -> VMResult {
    let aref = self_val.as_array().unwrap();
    let s = aref.to_s(vm);
    Ok(Value::string(&vm.globals, s))
}

fn set_elem(vm: &mut VM, mut self_val: Value, args: &Args) -> VMResult {
    let aref = self_val.as_mut_array().unwrap();
    let val = aref.set_elem(vm, args)?;
    Ok(val)
}

fn cmp(vm: &mut VM, self_val: Value, args: &Args) -> VMResult {
    vm.check_args_num(args.len(), 1)?;
    let lhs = &self_val.as_array().unwrap().elements;
    let rhs = &(match args[0].as_array() {
        Some(aref) => aref,
        None => return Ok(Value::nil()),
    }
    .elements);
    if lhs.len() >= rhs.len() {
        for (i, rhs_v) in rhs.iter().enumerate() {
            match vm.eval_cmp(*rhs_v, lhs[i])?.as_fixnum() {
                Some(0) => {}
                Some(ord) => return Ok(Value::fixnum(ord)),
                None => return Ok(Value::nil()),
            }
        }
        if lhs.len() == rhs.len() {
            Ok(Value::fixnum(0))
        } else {
            Ok(Value::fixnum(1))
        }
    } else {
        for (i, lhs_v) in lhs.iter().enumerate() {
            match vm.eval_cmp(rhs[i], *lhs_v)?.as_fixnum() {
                Some(0) => {}
                Some(ord) => return Ok(Value::fixnum(ord)),
                None => return Ok(Value::nil()),
            }
        }
        Ok(Value::fixnum(-1))
    }
}

fn push(_vm: &mut VM, mut self_val: Value, args: &Args) -> VMResult {
    let aref = self_val.as_mut_array().unwrap();
    for arg in args.iter() {
        aref.elements.push(*arg);
    }
    Ok(self_val)
}

fn pop(vm: &mut VM, mut self_val: Value, args: &Args) -> VMResult {
    vm.check_args_num(args.len(), 0)?;
    let aref = self_val.as_mut_array().unwrap();
    let res = aref.elements.pop().unwrap_or_default();
    Ok(res)
}

fn shift(vm: &mut VM, mut self_val: Value, args: &Args) -> VMResult {
    vm.check_args_range(args.len(), 0, 1)?;
    let mut array_flag = false;
    let num = if args.len() == 0 {
        0
    } else {
        let i = args[0].expect_integer(vm, "1st arg")?;
        if i < 0 {
            return Err(vm.error_argument("Negative array size."));
        }
        array_flag = true;
        i as usize
    };

    let mut aref = self_val.as_mut_array().unwrap();
    if array_flag {
        if aref.elements.len() < num {
            return Ok(Value::array_from(&vm.globals, vec![]));
        }
        let new = aref.elements.split_off(num);
        let res = aref.elements[0..num].to_vec();
        aref.elements = new;
        Ok(Value::array_from(&vm.globals, res))
    } else {
        if aref.elements.len() == 0 {
            return Ok(Value::nil());
        }
        let new = aref.elements.split_off(1);
        let res = aref.elements[0];
        aref.elements = new;
        Ok(res)
    }
}

fn unshift(_vm: &mut VM, mut self_val: Value, args: &Args) -> VMResult {
    if args.len() == 0 {
        return Ok(self_val);
    }
    let mut new = args[0..args.len()].to_owned();
    let mut aref = self_val.as_mut_array().unwrap();
    new.append(&mut aref.elements);
    aref.elements = new;
    Ok(self_val)
}

fn length(vm: &mut VM, self_val: Value, args: &Args) -> VMResult {
    vm.check_args_num(args.len(), 0)?;
    let aref = self_val.as_array().unwrap();
    let res = Value::fixnum(aref.elements.len() as i64);
    Ok(res)
}

fn empty(_vm: &mut VM, self_val: Value, _args: &Args) -> VMResult {
    let aref = self_val.as_array().unwrap();
    let res = Value::bool(aref.elements.is_empty());
    Ok(res)
}

fn mul(vm: &mut VM, self_val: Value, args: &Args) -> VMResult {
    vm.check_args_num(args.len(), 1)?;
    let aref = self_val.as_array().unwrap();
    if let Some(num) = args[0].as_fixnum() {
        let v = match num {
            i if i < 0 => return Err(vm.error_argument("Negative argument.")),
            0 => vec![],
            1 => aref.elements.clone(),
            _ => {
                let len = aref.elements.len();
                let src = &aref.elements[0..len];
                let mut v = vec![Value::nil(); len * num as usize];
                //println!("dest:{:?} src:{:?}", aref.elements, src);
                let mut i = 0;
                for _ in 0..num {
                    v[i..i + len].copy_from_slice(src);
                    i += len;
                }
                v
            }
        };
        let res = Value::array_from(&vm.globals, v);
        Ok(res)
    } else if let Some(s) = args[0].as_string() {
        match aref.elements.len() {
            0 => return Ok(Value::string(&vm.globals, "".to_string())),
            1 => {
                let res = vm.val_to_s(aref.elements[0]);
                return Ok(Value::string(&vm.globals, res));
            }
            _ => {
                let mut res = vm.val_to_s(aref.elements[0]);
                for i in 1..aref.elements.len() {
                    res = format!("{}{}{}", res, s, vm.val_to_s(aref.elements[i]));
                }
                return Ok(Value::string(&vm.globals, res));
            }
        };
    } else {
        return Err(vm.error_undefined_op("*", args[0], self_val));
    }
}

fn add(vm: &mut VM, mut self_val: Value, args: &Args) -> VMResult {
    let mut lhs = self_val.expect_array(vm, "Receiver")?.elements.clone();
    let mut arg0 = args[0];
    let mut rhs = arg0.expect_array(vm, "Argument")?.elements.clone();
    lhs.append(&mut rhs);
    Ok(Value::array_from(&vm.globals, lhs))
}

fn concat(vm: &mut VM, mut self_val: Value, args: &Args) -> VMResult {
    let lhs = self_val.as_mut_array().unwrap();
    let mut arg0 = args[0];
    let mut rhs = arg0.expect_array(vm, "Argument")?.elements.clone();
    lhs.elements.append(&mut rhs);
    Ok(self_val)
}

fn sub(vm: &mut VM, mut self_val: Value, args: &Args) -> VMResult {
    let lhs_v = &self_val.expect_array(vm, "Receiver")?.elements;
    let mut arg0 = args[0];
    let rhs_v = &arg0.expect_array(vm, "Argument")?.elements;
    let mut v = vec![];
    for lhs in lhs_v {
        let mut flag = true;
        for rhs in rhs_v {
            if vm.eval_eq(*lhs, *rhs) {
                flag = false;
                break;
            }
        }
        if flag {
            v.push(*lhs)
        }
    }
    Ok(Value::array_from(&vm.globals, v))
}

fn map(vm: &mut VM, self_val: Value, args: &Args) -> VMResult {
    vm.check_args_num(args.len(), 0)?;
    let aref = self_val.as_array().unwrap();
    let method = match args.block {
        Some(method) => method,
        None => {
            let id = IdentId::get_id("map");
<<<<<<< HEAD
            let val = Value::enumerator(&vm.globals, id, self_val, args.clone());
=======
            let val = vm.create_enumerator(id, self_val, args.clone())?;
>>>>>>> c675e65c
            return Ok(val);
        }
    };

    let mut args = Args::new1(Value::nil());

    let mut res = vec![];
    for elem in &aref.elements {
        args[0] = *elem;
        let val = vm.eval_block(method, &args)?;
        vm.temp_push(val);
        res.push(val);
    }

    let res = Value::array_from(&vm.globals, res);
    Ok(res)
}

fn flat_map(vm: &mut VM, mut self_val: Value, args: &Args) -> VMResult {
    let method = vm.expect_block(args.block)?;
    let param_num = vm.get_iseq(method)?.params.req_params;
    let mut arg = Args::new(param_num);

    let aref = self_val.as_mut_array().unwrap();
    let mut res = vec![];
    for elem in &mut aref.elements {
        if param_num == 0 {
        } else if param_num == 1 {
            arg[0] = *elem;
        } else {
            match elem.as_array() {
                Some(ary) => {
                    for i in 0..param_num {
                        arg[i] = ary.elements[i];
                    }
                }
                None => arg[0] = *elem,
            }
        }

        let mut ary = vm.eval_block(method, &arg)?;
        vm.temp_push(ary);
        match ary.as_mut_array() {
            Some(ary) => {
                res.append(&mut ary.elements);
            }
            None => res.push(ary),
        }
    }
    let res = Value::array_from(&vm.globals, res);
    Ok(res)
}

fn each(vm: &mut VM, mut self_val: Value, args: &Args) -> VMResult {
    vm.check_args_num(args.len(), 0)?;

    let method = match args.block {
        Some(method) => method,
        None => {
            let id = IdentId::get_id("each");
<<<<<<< HEAD
            let val = Value::enumerator(&vm.globals, id, self_val, args.clone());
=======
            let val = vm.create_enumerator(id, self_val, args.clone())?;
>>>>>>> c675e65c
            return Ok(val);
        }
    };

    let aref = self_val.as_mut_array().unwrap();
    let mut arg = Args::new(vm.get_iseq(method)?.params.req_params);
    for i in &mut aref.elements {
        match i.as_array() {
            Some(aref) if arg.len() != 1 => {
                for j in 0..arg.len() {
                    arg[j] = if j < aref.elements.len() {
                        aref.elements[j]
                    } else {
                        Value::nil()
                    };
                }
            }
            _ => {
                arg[0] = *i;
                for j in 1..arg.len() {
                    arg[j] = Value::nil();
                }
            }
        };

        vm.eval_block(method, &arg)?;
    }
    Ok(self_val)
}

fn include(vm: &mut VM, self_val: Value, args: &Args) -> VMResult {
    let target = args[0];
    let aref = self_val.as_array().unwrap();
    for item in aref.elements.iter() {
        if vm.eval_eq(*item, target) {
            return Ok(Value::true_val());
        }
    }
    Ok(Value::false_val())
}

fn reverse(vm: &mut VM, self_val: Value, args: &Args) -> VMResult {
    vm.check_args_num(args.len(), 0)?;
    let aref = self_val.as_array().unwrap();
    let mut res = aref.elements.clone();
    res.reverse();
    Ok(Value::array_from(&vm.globals, res))
}

fn reverse_(vm: &mut VM, mut self_val: Value, args: &Args) -> VMResult {
    vm.check_args_num(args.len(), 0)?;
    let aref = self_val.as_mut_array().unwrap();
    aref.elements.reverse();
    Ok(self_val)
}

fn rotate_(vm: &mut VM, mut self_val: Value, args: &Args) -> VMResult {
    vm.check_args_range(args.len(), 0, 1)?;
    let i = if args.len() == 0 {
        1
    } else {
        match args[0].as_fixnum() {
            Some(i) => i,
            None => return Err(vm.error_argument("Must be Integer.")),
        }
    };
    let mut aref = self_val.as_mut_array().unwrap();
    if i == 0 {
        Ok(self_val)
    } else if i > 0 {
        let i = i % (aref.elements.len() as i64);
        let mut vec = &mut aref.clone().elements;
        let mut vec2 = vec.split_off(i as usize);
        vec2.append(&mut vec);
        aref.elements = vec2;
        Ok(self_val)
    } else {
        let len = aref.elements.len() as i64;
        let i = (-i) % len;
        let mut vec = &mut aref.clone().elements;
        let mut vec2 = vec.split_off((len - i) as usize);
        vec2.append(&mut vec);
        aref.elements = vec2;
        Ok(self_val)
    }
}

fn transpose(vm: &mut VM, mut self_val: Value, args: &Args) -> VMResult {
    vm.check_args_num(args.len(), 0)?;
    let aref = self_val.as_mut_array().unwrap();
    if aref.elements.len() == 0 {
        return Ok(Value::array_from(&vm.globals, vec![]));
    }
    let mut vec = vec![];
    for elem in &mut aref.elements {
        let ary = elem
            .as_array()
            .ok_or(vm.error_argument("Each element of receiver must be an array."))?
            .elements
            .clone();
        vec.push(ary);
    }
    let len = vec[0].len();
    let mut trans = vec![];
    for i in 0..len {
        let mut temp = vec![];
        for v in &vec {
            if v.len() != len {
                return Err(vm.error_index("Element size differs."));
            }
            temp.push(v[i]);
        }
        let ary = Value::array_from(&vm.globals, temp);
        trans.push(ary);
    }
    //aref.elements.reverse();
    let res = Value::array_from(&vm.globals, trans);
    Ok(res)
}

fn min(vm: &mut VM, self_val: Value, _args: &Args) -> VMResult {
    fn to_float(vm: &VM, val: Value) -> Result<f64, RubyError> {
        if val.is_packed_fixnum() {
            Ok(val.as_packed_fixnum() as f64)
        } else if val.is_packed_num() {
            Ok(val.as_packed_flonum())
        } else {
            Err(vm.error_type("Currently, each element must be Numeric."))
        }
    }

    let aref = self_val.as_array().unwrap();
    if aref.elements.len() == 0 {
        return Ok(Value::nil());
    }
    let mut min_obj = aref.elements[0];
    let mut min = to_float(vm, min_obj)?;
    for elem in &aref.elements {
        let elem_f = to_float(vm, *elem)?;
        if elem_f < min {
            min_obj = *elem;
            min = elem_f;
        }
    }

    return Ok(min_obj);
}

fn max(vm: &mut VM, self_val: Value, args: &Args) -> VMResult {
    vm.check_args_num(args.len(), 0)?;
    let aref = self_val.as_array().unwrap();
    if aref.elements.len() == 0 {
        return Ok(Value::nil());
    }
    let mut max = aref.elements[0];
    for elem in &aref.elements {
        if vm.eval_gt(max, *elem)? == Value::true_val() {
            max = *elem;
        };
    }
    Ok(max)
}

fn fill(vm: &mut VM, mut self_val: Value, args: &Args) -> VMResult {
    vm.check_args_num(args.len(), 1)?;
    let aref = self_val.as_mut_array().unwrap();
    for elem in &mut aref.elements {
        *elem = args[0];
    }
    Ok(self_val)
}

fn clear(vm: &mut VM, mut self_val: Value, args: &Args) -> VMResult {
    vm.check_args_num(args.len(), 0)?;
    let aref = self_val.as_mut_array().unwrap();
    aref.elements.clear();
    Ok(self_val)
}

fn uniq_(vm: &mut VM, mut self_val: Value, args: &Args) -> VMResult {
    vm.check_args_num(args.len(), 0)?;

    let mut set = std::collections::HashSet::new();
    match args.block {
        None => {
            let aref = self_val.as_mut_array().unwrap();
            aref.elements.retain(|x| set.insert(HashKey(*x)));
            Ok(self_val)
        }
        Some(block) => {
            let aref = self_val.as_mut_array().unwrap();
            let mut block_args = Args::new1(Value::nil());
            aref.elements.retain(|x| {
                block_args[0] = *x;
                let res = vm.eval_block(block, &block_args).unwrap();
                vm.temp_push(res);
                set.insert(HashKey(res))
            });
            Ok(self_val)
        }
    }
}

fn slice_(vm: &mut VM, mut self_val: Value, args: &Args) -> VMResult {
    vm.check_args_num(args.len(), 2)?;
    let start = args[0].expect_integer(vm, "Currently, first arg must be Integer.")?;
    if start < 0 {
        return Err(vm.error_argument("First arg must be positive value."));
    };
    let len = args[1].expect_integer(vm, "Currently, second arg must be Integer")?;
    if len < 0 {
        return Err(vm.error_argument("Second arg must be positive value."));
    };
    let start = start as usize;
    let len = len as usize;
    let aref = self_val.as_mut_array().unwrap();
    let new = aref.elements.drain(start..start + len).collect();
    Ok(Value::array_from(&vm.globals, new))
}

fn first(vm: &mut VM, self_val: Value, args: &Args) -> VMResult {
    vm.check_args_num(args.len(), 0)?;
    let aref = self_val.as_array().unwrap();
    if aref.elements.len() == 0 {
        Ok(Value::nil())
    } else {
        Ok(aref.elements[0])
    }
}

fn last(vm: &mut VM, self_val: Value, args: &Args) -> VMResult {
    vm.check_args_num(args.len(), 0)?;
    let aref = self_val.as_array().unwrap();
    if aref.elements.len() == 0 {
        Ok(Value::nil())
    } else {
        Ok(*aref.elements.last().unwrap())
    }
}

fn dup(vm: &mut VM, self_val: Value, args: &Args) -> VMResult {
    vm.check_args_num(args.len(), 0)?;
    let aref = self_val.as_array().unwrap();
    Ok(Value::array_from(&vm.globals, aref.elements.clone()))
}

fn pack(vm: &mut VM, self_val: Value, args: &Args) -> VMResult {
    vm.check_args_range(args.len(), 0, 1)?;
    let aref = self_val.as_array().unwrap();
    let mut v = vec![];
    for elem in &aref.elements {
        let i = match elem.as_fixnum() {
            Some(i) => i as i8 as u8,
            None => return Err(vm.error_argument("Must be Array of Integer.")),
        };
        v.push(i);
    }
    Ok(Value::bytes(&vm.globals, v))
}

fn join(vm: &mut VM, self_val: Value, args: &Args) -> VMResult {
    vm.check_args_range(args.len(), 0, 1)?;
    let sep = if args.len() == 0 {
        ""
    } else {
        match args[0].as_string() {
            Some(s) => s,
            None => return Err(vm.error_argument("Seperator must be String.")),
        }
    };
    let aref = self_val.as_array().unwrap();
    let mut res = "".to_string();
    for elem in &aref.elements {
        let s = vm.val_to_s(*elem);
        if res.is_empty() {
            res = s.to_owned();
        } else {
            res = res + sep + s.as_str();
        }
    }
    Ok(Value::string(&vm.globals, res))
}

fn drop(vm: &mut VM, self_val: Value, args: &Args) -> VMResult {
    vm.check_args_num(args.len(), 1)?;
    let aref = self_val.as_array().unwrap();
    let num = args[0].expect_integer(vm, "An argument must be Integer.")? as usize;
    let ary = &aref.elements[num..aref.elements.len()];
    Ok(Value::array_from(&vm.globals, ary.to_vec()))
}

fn zip(vm: &mut VM, self_val: Value, args: &Args) -> VMResult {
    let self_ary = self_val.as_array().unwrap();
    let mut args_ary = vec![];
    for a in args.iter() {
        args_ary.push(a.clone().expect_array(vm, "Args")?.elements.clone());
    }
    let mut ary = vec![];
    for (i, val) in self_ary.elements.iter().enumerate() {
        let mut vec = vec![*val];
        for args in &args_ary {
            if i < args.len() {
                vec.push(args[i]);
            } else {
                vec.push(Value::nil());
            }
        }
        let zip = Value::array_from(&vm.globals, vec);
        ary.push(zip);
    }
    match args.block {
        Some(block) => {
            let mut arg = Args::new1(Value::nil());
            vm.temp_push_vec(&mut ary.clone());
            for val in ary {
                arg[0] = val;
                vm.eval_block(block, &arg)?;
            }
            Ok(Value::nil())
        }
        None => Ok(Value::array_from(&vm.globals, ary)),
    }
}

fn grep(vm: &mut VM, self_val: Value, args: &Args) -> VMResult {
    vm.check_args_num(args.len(), 1)?;
    let aref = self_val.as_array().unwrap();
    let ary = match args.block {
        None => aref
            .elements
            .iter()
            .filter_map(|x| match vm.eval_teq(*x, args[0]) {
                Ok(true) => Some(*x),
                _ => None,
            })
            .collect(),
        Some(_block) => vec![],
    };
    Ok(Value::array_from(&vm.globals, ary))
}

fn sort(vm: &mut VM, mut self_val: Value, args: &Args) -> VMResult {
    //use std::cmp::Ordering;
    vm.check_args_num(args.len(), 0)?;
    let mut ary = self_val.expect_array(vm, "Receiver")?.elements.clone();
    match args.block {
        None => {
            vm.sort_array(&mut ary)?;
        }
        Some(_block) => return Err(vm.error_argument("Currently, can not use block.")),
    };
    Ok(Value::array_from(&vm.globals, ary))
}

use std::collections::HashSet;
fn uniq(vm: &mut VM, self_val: Value, args: &Args) -> VMResult {
    vm.check_args_num(args.len(), 0)?;
    let aref = self_val.as_array().unwrap();
    let mut h: HashSet<HashKey> = HashSet::new();
    let mut v = vec![];
    match args.block {
        None => {
            for elem in &aref.elements {
                if h.insert(HashKey(*elem)) {
                    v.push(*elem);
                };
            }
        }
        Some(_block) => return Err(vm.error_argument("Currently, can not use block.")),
    };
    Ok(Value::array_from(&vm.globals, v))
}

#[cfg(test)]
mod tests {
    use crate::test::*;

    #[test]
    fn array() {
        let program = "
        a=[1,2,3,4]
        assert 3, a[2];
        a[1]=14
        assert [1,14,3,4], a
        a.pop()
        assert [1,14,3], a
        a.push(7,8,9)
        assert [1,14,3,7,8,9], a
        a=[1,2,3,4]
        b=Array.new(a)
        assert a, b
        b[2]=100
        assert [1,2,3,4], a
        assert [1,2,100,4], b
        assert 4, a.length
        assert 4, b.length
        assert true, [].empty?
        assert false, a.empty?
        a = [1,2,3]
        b = [4,5]
        assert [1,2,3,4,5], a.concat(b)
        assert [1,2,3,4,5], a
        assert [4,5], b
    ";
        assert_script(program);
    }

    #[test]
    fn array1() {
        let program = "
        assert [], [1,2,3]*0 
        assert [1,2,3]*1, [1,2,3]
        assert [nil,nil,nil,nil,nil], [nil]*5 
        assert [1,2,3,3,4,5], [1,2,3]+[3,4,5] 
        assert [1,2], [1,2,3]-[3,4,5] 
    ";
        assert_script(program);
    }

    #[test]
    fn array2() {
        let program = "
        a = [1,2,3,4,5,6,7]
        b = [3,9]
        c = [3,3]
        assert 3, a[2]
        assert [4,5,6,7], a[3,9]
        assert [4,5,6,7], a[*b] 
        assert [4,5,6], a[3,3]
        assert [4,5,6], a[*c] 
        assert nil, a[7]
        assert [], a[7,3]
    ";
        assert_script(program);
    }

    #[test]
    fn array3() {
        let program = "
        a = [1,2,3,4,5,6,7]
        assert [3,4,5], a[2,3]
        a[2,3] = 100
        assert [1,2,100,6,7], a
        ";
        assert_script(program);
    }

    #[test]
    fn array_shift() {
        // TODO: 'a.unshift [0]' is parsed as 'a.unshift[0]'. This is wrong.
        let program = "
        a = [0, 1, 2, 3, 4]
        assert 0, a.shift
        assert [1, 2, 3, 4], a
        assert [1], a.shift(1)
        assert [2,3], a.shift(2)
        assert [4], a
        assert nil, [].shift
        assert [],  [].shift(1)

        a = [1,2,3]
        a.unshift 0
        assert [0, 1, 2, 3], a
        a.unshift([0])
        assert [[0], 0, 1, 2, 3], a
        a.unshift 1, 2
        assert [1, 2, [0], 0, 1, 2, 3], a
        ";
        assert_script(program);
    }

    #[test]
    fn array_cmp() {
        let program = "
        assert(0, [1,2,3,4] <=> [1,2,3,4])
        assert(1, [1,2,3,4] <=> [1,2,3])
        assert(-1, [1,2,3,4] <=> [1,2,3,4,5])
        assert(1, [1,2,3,4] <=> [-1,2,3,4,5,6])
        assert(-1, [1,2,3,4] <=> [6,2])
        assert(nil, [1,2,3,4] <=> 8)
        ";
        assert_script(program);
    }

    #[test]
    fn array_mul() {
        let program = r#"
        assert [1,2,3,1,2,3,1,2,3], [1,2,3] * 3 
        assert "1,2,3", [1,2,3] * ","
        assert "Ruby", ["Ruby"] * ","
        "#;
        assert_script(program);
    }

    #[test]
    fn array_push() {
        let program = r#"
        a = [1,2,3]
        a << 4
        a << "Ruby"
        assert([1,2,3,4,"Ruby"], a)
        "#;
        assert_script(program);
    }

    #[test]
    fn array_sort() {
        let program = r#"
        assert([-3,2,6], [6,2,-3].sort)
        assert([-3,2.34,6.3], [6.3,2.34,-3].sort)
        assert_error {[1,2.5,nil].sort}
        "#;
        assert_script(program);
    }

    #[test]
    fn array_min_max() {
        let program = r#"
        assert nil, [].min
        #assert [], [].min(1)
        assert 2, [2, 5, 3.7].min
        #assert [2, 3], [2, 5, 3].min(2)
        assert nil, [].max
        #assert [], [].max(1)
        assert 5, [2, 5, 3].max
        #assert [5, 3], [2.1, 5, 3].max(2)
        "#;
        assert_script(program);
    }

    #[test]
    fn array_map() {
        let program = "
        a = [1,2,3]
        assert(a.map {|| 3 }, [3,3,3])
        assert(a.map {|x| x*3 }, [3,6,9])
        assert(a.map do |x| x*3 end, [3,6,9])
        assert(a, [1,2,3])
        b = [1, [2, 3], 4, [5, 6, 7]]
        assert [2, 2, 3, 2, 3, 8, 5, 6, 7, 5, 6, 7], b.flat_map{|x| x * 2}
        ";
        assert_script(program);
    }

    #[test]
    fn array_each() {
        let program = "
        a = [1,2,3]
        b = 0
        assert([1,2,3], a.each {|x| b+=x })
        assert(6, b)
    ";
        assert_script(program);
    }

    #[test]
    fn array_include() {
        let program = r#"
        a = ["ruby","rust","java"]
        assert(true, a.include?("ruby"))
        assert(true, a.include?("rust"))
        assert(false, a.include?("c++"))
        assert(false, a.include?(:ruby))
    "#;
        assert_script(program);
    }

    #[test]
    fn array_reverse() {
        let program = "
    a = [1,2,3,4,5]
    assert([5,4,3,2,1], a.reverse)
    assert([1,2,3,4,5], a)
    assert([5,4,3,2,1], a.reverse!)
    assert([5,4,3,2,1], a)
    ";
        assert_script(program);
    }

    #[test]
    fn array_rotate() {
        let program = r#"
        a = ["a","b","c","d"]
        assert ["b","c","d","a"], a.rotate!
        assert ["b","c","d","a"], a
        assert ["d","a","b","c"], a.rotate!(2)
        assert ["a","b","c","d"], a.rotate!(-3) 
    "#;
        assert_script(program);
    }

    #[test]
    fn array_transpose() {
        let program = r#"
        assert [[1, 3, 5], [2, 4, 6]], [[1,2],[3,4],[5,6]].transpose
        assert [], [].transpose

        assert_error { [1,2,3].transpose }
        assert_error { [[1,2],[3,4,5],[6,7]].transpose }
        "#;
        assert_script(program);
    }

    #[test]
    fn array_zip() {
        let program = r#"
        assert [[1,4,7],[2,5,8],[3,6,9]], [1,2,3].zip([4,5,6],[7,8,9])
        assert [[1,:a,:A],[2,:b,:B]], [1,2].zip([:a,:b,:c],[:A,:B,:C,:D])
        assert [[1,:a,:A],[2,:b,:B],[3,:c,:C],[4,nil,:D],[5,nil,nil]], [1,2,3,4,5].zip([:a,:b,:c],[:A,:B,:C,:D])
        ans = []
        [1,2,3].zip([4,5,6], [7,8,9]) {|ary|
            ans.push(ary)
        }
        assert [[1,4,7],[2,5,8],[3,6,9]], ans
        "#;
        assert_script(program);
    }

    #[test]
    fn fill() {
        let program = r#"
        a = [1,2,3,4]
        assert ["Ruby","Ruby","Ruby","Ruby"], a.fill("Ruby")
        assert ["Ruby","Ruby","Ruby","Ruby"], a
        "#;
        assert_script(program);
    }

    #[test]
    fn array_methods() {
        let program = r#"
        a = [1,2,3,4]
        assert [], a.clear
        assert [], a
        assert 1, [1,2,3,4].first
        assert 4, [1,2,3,4].last
        assert nil, [].first
        assert nil, [].last
        a = ["a","b","c"]
        assert ["b","c"], a.slice!(1, 2)
        assert ["a"], a
        a = ["a","b","c"]
        assert [], a.slice!(1, 0)
        assert ["a","b","c"], a
        "#;
        assert_script(program);
    }

    #[test]
    fn uniq() {
        let program = r#"
        a = [1,2,3,4,3,2,1,0,3.0]
        assert [1,2,3,4,0,3.0], a.uniq
        assert [1,2,3,4,3,2,1,0,3.0], a

        assert [1,2,3,3.0], a.uniq! {|x| x % 3 }
        "#;
        assert_script(program);
    }
}<|MERGE_RESOLUTION|>--- conflicted
+++ resolved
@@ -286,11 +286,7 @@
         Some(method) => method,
         None => {
             let id = IdentId::get_id("map");
-<<<<<<< HEAD
-            let val = Value::enumerator(&vm.globals, id, self_val, args.clone());
-=======
             let val = vm.create_enumerator(id, self_val, args.clone())?;
->>>>>>> c675e65c
             return Ok(val);
         }
     };
@@ -351,11 +347,7 @@
         Some(method) => method,
         None => {
             let id = IdentId::get_id("each");
-<<<<<<< HEAD
-            let val = Value::enumerator(&vm.globals, id, self_val, args.clone());
-=======
             let val = vm.create_enumerator(id, self_val, args.clone())?;
->>>>>>> c675e65c
             return Ok(val);
         }
     };
