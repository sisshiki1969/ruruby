use crate::error::RubyError;
use crate::*;
use fxhash::FxHashSet;

pub fn init() -> Value {
    let class = Module::class_under_object();
    BuiltinClass::set_toplevel_constant("Array", class);
    class.add_builtin_method_by_str("inspect", inspect);
    class.add_builtin_method_by_str("to_s", inspect);
    class.add_builtin_method_by_str("to_a", toa);
    class.add_builtin_method_by_str("length", length);
    class.add_builtin_method_by_str("size", length);
    class.add_builtin_method_by_str("empty?", empty);
    class.add_builtin_method_by_str("[]", get_elem);
    class.add_builtin_method_by_str("at", at);
    class.add_builtin_method_by_str("[]=", set_elem);
    class.add_builtin_method_by_str("push", push);
    class.add_builtin_method_by_str("<<", push);
    class.add_builtin_method_by_str("pop", pop);
    class.add_builtin_method_by_str("*", mul);
    class.add_builtin_method_by_str("+", add);
    class.add_builtin_method_by_str("-", sub);
    class.add_builtin_method_by_str("<=>", cmp);

    class.add_builtin_method_by_str("shift", shift);
    class.add_builtin_method_by_str("unshift", unshift);

    class.add_builtin_method_by_str("concat", concat);
    class.add_builtin_method_by_str("map", map);
    class.add_builtin_method_by_str("collect", map);
    class.add_builtin_method_by_str("map!", map_);
    class.add_builtin_method_by_str("collect!", map_);
    class.add_builtin_method_by_str("flat_map", flat_map);
    class.add_builtin_method_by_str("each", each);
    class.add_builtin_method_by_str("each_index", each_index);
    class.add_builtin_method_by_str("each_with_index", each_with_index);
    class.add_builtin_method_by_str("partition", partition);

    class.add_builtin_method_by_str("include?", include);
    class.add_builtin_method_by_str("reverse", reverse);
    class.add_builtin_method_by_str("reverse!", reverse_);
    class.add_builtin_method_by_str("rotate!", rotate_);
    class.add_builtin_method_by_str("compact", compact);
    class.add_builtin_method_by_str("compact!", compact_);

    class.add_builtin_method_by_str("transpose", transpose);
    class.add_builtin_method_by_str("min", min);
    class.add_builtin_method_by_str("fill", fill);
    class.add_builtin_method_by_str("clear", clear);
    class.add_builtin_method_by_str("uniq!", uniq_);
    class.add_builtin_method_by_str("uniq", uniq);
    class.add_builtin_method_by_str("any?", any_);
    class.add_builtin_method_by_str("all?", all_);

    class.add_builtin_method_by_str("slice!", slice_);
    class.add_builtin_method_by_str("max", max);
    class.add_builtin_method_by_str("first", first);
    class.add_builtin_method_by_str("last", last);
    class.add_builtin_method_by_str("dup", dup);
    class.add_builtin_method_by_str("clone", dup);
    class.add_builtin_method_by_str("pack", pack);
    class.add_builtin_method_by_str("join", join);
    class.add_builtin_method_by_str("drop", drop);
    class.add_builtin_method_by_str("zip", zip);
    class.add_builtin_method_by_str("grep", grep);
    class.add_builtin_method_by_str("sort", sort);
    class.add_builtin_method_by_str("sort_by", sort_by);
    class.add_builtin_method_by_str("count", count);
    class.add_builtin_method_by_str("inject", inject);
    class.add_builtin_method_by_str("reduce", inject);
    class.add_builtin_method_by_str("find_index", find_index);
    class.add_builtin_method_by_str("index", find_index);

    class.add_builtin_method_by_str("reject", reject);
    class.add_builtin_method_by_str("find", find);
    class.add_builtin_method_by_str("detect", find);
    class.add_builtin_method_by_str("select", select);
    class.add_builtin_method_by_str("filter", select);
    class.add_builtin_method_by_str("bsearch", bsearch);
    class.add_builtin_method_by_str("bsearch_index", bsearch_index);
    class.add_builtin_method_by_str("delete", delete);
    class.add_builtin_method_by_str("flatten", flatten);
    class.add_builtin_method_by_str("flatten!", flatten_);

    class.add_builtin_class_method("new", array_new);
    class.add_builtin_class_method("allocate", array_allocate);
    class.add_builtin_class_method("[]", array_elem);
    class.into()
}

// Class methods

fn array_new(vm: &mut VM, self_val: Value, args: &Args2) -> VMResult {
    vm.check_args_range(0, 2)?;
    let self_val = self_val.into_module();
    let array_vec = match vm.args_len() {
        0 => vec![],
        1 => match vm[0].unpack() {
            RV::Integer(num) => {
                if num < 0 {
                    return Err(RubyError::argument("Negative array size."));
                };
                vec![Value::nil(); num as usize]
            }
            RV::Object(oref) => match &oref.kind {
                ObjKind::Array(aref) => aref.elements.clone(),
                _ => return Err(RubyError::wrong_type("1st arg", "Integer or Array", vm[0])),
            },
            _ => return Err(RubyError::wrong_type("1st arg", "Integer or Array", vm[0])),
        },
        2 => {
            let num = vm[0].coerce_to_fixnum("1st arg")?;
            if num < 0 {
                return Err(RubyError::argument("Negative array size."));
            };
            vec![vm[1]; num as usize]
        }
        _ => unreachable!(),
    };
    let array = Value::array_from_with_class(array_vec, self_val);
    if let Some(method) = MethodRepo::find_method(self_val, IdentId::INITIALIZE) {
        vm.eval_method(method, array, &args.into(vm))?;
    };
    Ok(array)
}

fn array_allocate(vm: &mut VM, self_val: Value, _: &Args2) -> VMResult {
    vm.check_args_num(0)?;
    let array = Value::array_from_with_class(vec![], self_val.into_module());
    Ok(array)
}

fn array_elem(vm: &mut VM, self_val: Value, _: &Args2) -> VMResult {
    let array = Value::array_from_with_class(vm.args().to_vec(), self_val.into_module());
    Ok(array)
}

// Instance methods

<<<<<<< HEAD
fn inspect(vm: &mut VM, self_val: Value, _args: &Args2) -> VMResult {
    let s = self_val.into_array().to_s(vm)?;
=======
fn inspect(vm: &mut VM, self_val: Value, _args: &Args) -> VMResult {
    fn checked_inspect(vm: &mut VM, self_val: Value, elem: Value) -> Result<String, RubyError> {
        if elem.id() == self_val.id() {
            Ok("[...]".to_string())
        } else {
            vm.val_inspect(elem)
        }
    }
    let ary = self_val.into_array();
    let s = match ary.elements.len() {
        0 => "[]".to_string(),
        len => {
            let mut result = checked_inspect(vm, self_val, ary.elements[0])?;
            for i in 1..len {
                result = format!(
                    "{}, {}",
                    result,
                    checked_inspect(vm, self_val, ary.elements[i])?
                );
            }
            format! {"[{}]", result}
        }
    };
>>>>>>> a7a30d47
    Ok(Value::string(s))
}

fn toa(_: &mut VM, self_val: Value, _args: &Args2) -> VMResult {
    let array = BuiltinClass::array();
    if self_val.get_class().id() == array.id() {
        return Ok(self_val);
    };
    let new_val = self_val.shallow_dup();
    new_val.set_class(array);
    Ok(new_val)
}

/// self[nth] -> object | nil
/// self[range] -> Array | nil
/// self[start, length] -> Array | nil
///
/// https://docs.ruby-lang.org/ja/latest/method/Array/i/=5b=5d.html
fn get_elem(vm: &mut VM, self_val: Value, _: &Args2) -> VMResult {
    vm.check_args_range(1, 2)?;
    self_val.into_array().get_elem(vm.args())
}

/// at(nth) -> object | nil
///
/// https://docs.ruby-lang.org/ja/latest/method/Array/i/=5b=5d.html
fn at(vm: &mut VM, self_val: Value, _: &Args2) -> VMResult {
    vm.check_args_num(1)?;
    self_val.into_array().get_elem1(vm[0])
}

/// self[nth] = val
/// self[range] = val
/// self[start, length] = val
///
/// https://docs.ruby-lang.org/ja/latest/method/Array/i/=5b=5d=3d.html
fn set_elem(vm: &mut VM, self_val: Value, _: &Args2) -> VMResult {
    vm.check_args_range(2, 3)?;
    self_val.into_array().set_elem(vm.args())
}

<<<<<<< HEAD
fn cmp(vm: &mut VM, self_val: Value, _: &Args2) -> VMResult {
    vm.check_args_num(1)?;
    if self_val.id() == vm[0].id() {
=======
fn cmp(vm: &mut VM, self_val: Value, args: &Args) -> VMResult {
    args.check_args_num(1)?;
    if self_val.id() == args[0].id() {
>>>>>>> a7a30d47
        return Ok(Value::integer(0));
    }
    let lhs = self_val.into_array();
    let rhs = match vm[0].as_array() {
        Some(aref) => aref,
        None => return Ok(Value::nil()),
    };
    if lhs.len() >= rhs.len() {
        for (i, rhs_v) in rhs.iter().enumerate() {
            match vm.eval_compare(*rhs_v, lhs[i])?.as_fixnum() {
                Some(0) => {}
                Some(ord) => return Ok(Value::integer(ord)),
                None => return Ok(Value::nil()),
            }
        }
        if lhs.len() == rhs.len() {
            Ok(Value::integer(0))
        } else {
            Ok(Value::integer(1))
        }
    } else {
        for (i, lhs_v) in lhs.iter().enumerate() {
            match vm.eval_compare(rhs[i], *lhs_v)?.as_fixnum() {
                Some(0) => {}
                Some(ord) => return Ok(Value::integer(ord)),
                None => return Ok(Value::nil()),
            }
        }
        Ok(Value::integer(-1))
    }
}

fn push(vm: &mut VM, self_val: Value, _args: &Args2) -> VMResult {
    let mut ary = self_val.into_array();
    for arg in vm.args() {
        ary.push(*arg);
    }
    Ok(self_val)
}

fn pop(vm: &mut VM, self_val: Value, _: &Args2) -> VMResult {
    vm.check_args_num(0)?;
    let mut ary = self_val.into_array();
    let res = ary.pop().unwrap_or_default();
    Ok(res)
}

fn shift(vm: &mut VM, self_val: Value, _: &Args2) -> VMResult {
    vm.check_args_range(0, 1)?;
    let mut array_flag = false;
    let num = if vm.args_len() == 0 {
        0
    } else {
        let i = vm[0].coerce_to_fixnum("1st arg")?;
        if i < 0 {
            return Err(RubyError::argument("Negative array size."));
        }
        array_flag = true;
        i as usize
    };

    let mut ary = self_val.into_array();
    if array_flag {
        if ary.len() < num {
            return Ok(Value::array_empty().into());
        }
        let new = ary.split_off(num);
        let res = ary[0..num].to_vec();
        ary.elements = new;
        Ok(Value::array_from(res))
    } else {
        if ary.len() == 0 {
            return Ok(Value::nil());
        }
        let new = ary.split_off(1);
        let res = ary[0];
        ary.elements = new;
        Ok(res)
    }
}

fn unshift(vm: &mut VM, self_val: Value, _: &Args2) -> VMResult {
    if vm.args_len() == 0 {
        return Ok(self_val);
    }
    let mut new = vm.args().to_owned();
    let mut ary = self_val.into_array();
    new.append(&mut ary.elements);
    ary.elements = new;
    Ok(self_val)
}

fn length(vm: &mut VM, self_val: Value, _: &Args2) -> VMResult {
    vm.check_args_num(0)?;
    let res = Value::integer(self_val.into_array().len() as i64);
    Ok(res)
}

fn empty(_vm: &mut VM, self_val: Value, _args: &Args2) -> VMResult {
    let aref = self_val.into_array();
    let res = Value::bool(aref.is_empty());
    Ok(res)
}

fn mul(vm: &mut VM, self_val: Value, _: &Args2) -> VMResult {
    vm.check_args_num(1)?;
    let ary = self_val.into_array();
    if let Some(num) = vm[0].as_fixnum() {
        let v = match num {
            i if i < 0 => return Err(RubyError::argument("Negative argument.")),
            i => ary.elements.repeat(i as usize),
        };
        let res = Value::array_from_with_class(v, self_val.get_class());
        Ok(res.into())
    } else if let Some(s) = vm[0].clone().as_string() {
        match ary.len() {
            0 => return Ok(Value::string("")),
            1 => {
                let res = ary[0].val_to_s(vm)?;
                return Ok(Value::string(res));
            }
            _ => {
                let mut res = ary[0].val_to_s(vm)?.to_string();
                for i in 1..ary.len() {
                    let elem = ary[i].val_to_s(vm)?;
                    res = res + s + &elem;
                }
                return Ok(Value::string(res));
            }
        };
    } else {
        return Err(RubyError::no_implicit_conv(vm[0], "Integer"));
    }
}

fn add(vm: &mut VM, self_val: Value, _: &Args2) -> VMResult {
    vm.check_args_num(1)?;
    let mut lhs = self_val.into_array().elements.clone();
    let mut arg0 = vm[0];
    let mut rhs = arg0.expect_array("Argument")?.elements.clone();
    lhs.append(&mut rhs);
    Ok(Value::array_from(lhs))
}

fn concat(vm: &mut VM, self_val: Value, _: &Args2) -> VMResult {
    vm.check_args_num(1)?;
    let mut lhs = self_val.into_array();
    let mut arg0 = vm[0];
    let mut rhs = arg0.expect_array("Argument")?.elements.clone();
    lhs.append(&mut rhs);
    Ok(self_val)
}

fn sub(vm: &mut VM, mut self_val: Value, _: &Args2) -> VMResult {
    vm.check_args_num(1)?;
    let lhs_v = &self_val.expect_array("Receiver")?.elements;
    let mut arg0 = vm[0];
    let rhs_v = &arg0.expect_array("Argument")?.elements;
    let mut v = vec![];
    for lhs in lhs_v {
        let mut flag = true;
        for rhs in rhs_v {
            if vm.eval_eq2(*lhs, *rhs)? {
                flag = false;
                break;
            }
        }
        if flag {
            v.push(*lhs)
        }
    }
    Ok(Value::array_from(v))
}

macro_rules! to_enum_id {
    ($vm:ident, $self_val:ident, $args:ident, $id:expr) => {
        match &$args.block {
            None => {
                let val = $vm.create_enumerator($id, $self_val, $args.into($vm))?;
                return Ok(val);
            }
            Some(block) => block,
        }
    };
}

macro_rules! to_enum_str {
    ($vm:ident, $self_val:ident, $args:ident, $id:expr) => {
        match &$args.block {
            None => {
                let val =
                    $vm.create_enumerator(IdentId::get_id($id), $self_val, $args.into($vm))?;
                return Ok(val);
            }
            Some(block) => block,
        }
    };
}

fn map(vm: &mut VM, self_val: Value, args: &Args2) -> VMResult {
    vm.check_args_num(0)?;
    let aref = self_val.into_array();
    let method = to_enum_id!(vm, self_val, args, IdentId::MAP);

    let temp_len = vm.temp_len();

    let mut i = 0;
    let mut arg = Args::new(1);
    while i < aref.len() {
        arg[0] = aref[i];
        let res = vm.eval_block(method, &arg)?;
        vm.temp_push(res);
        i += 1;
    }

    let res = vm.temp_pop_vec(temp_len);
    Ok(Value::array_from(res))
}

fn map_(vm: &mut VM, self_val: Value, args: &Args2) -> VMResult {
    vm.check_args_num(0)?;
    let mut aref = self_val.into_array();
    let method = to_enum_id!(vm, self_val, args, IdentId::MAP);

    let mut i = 0;
    let mut arg = Args::new(1);
    while i < aref.len() {
        arg[0] = aref[i];
        aref[i] = vm.eval_block(method, &arg)?;
        i += 1;
    }

    Ok(self_val)
}

fn flat_map(vm: &mut VM, self_val: Value, args: &Args2) -> VMResult {
    let block = args.expect_block()?;
    let param_num = block.to_iseq().params.req;
    let mut arg = Args::new(param_num);

    let aref = self_val.into_array();
    let mut res = vec![];
    for elem in &aref.elements {
        if param_num == 0 {
        } else if param_num == 1 {
            arg[0] = *elem;
        } else {
            match elem.as_array() {
                Some(ary) => arg.copy_from_slice(&ary.elements[0..param_num]),
                None => arg[0] = *elem,
            }
        }

        let ary = vm.eval_block(&block, &arg)?;
        vm.temp_push(ary);
        match ary.as_array() {
            Some(mut ary) => {
                res.append(&mut ary.elements);
            }
            None => res.push(ary),
        }
    }
    let res = Value::array_from(res);
    Ok(res)
}

/// each {|item| .... } -> self
/// each -> Enumerator
///
/// https://docs.ruby-lang.org/ja/latest/method/Array/i/each.html
fn each(vm: &mut VM, self_val: Value, args: &Args2) -> VMResult {
    vm.check_args_num(0)?;
    let method = to_enum_id!(vm, self_val, args, IdentId::EACH);
    let aref = self_val.into_array();
    let mut i = 0;
    let mut arg = Args::new(1);
    while i < aref.len() {
        arg[0] = aref[i];
        vm.eval_block(method, &arg)?;
        i += 1;
    }
    Ok(self_val)
}

/// each_index {|index| .... } -> self
/// each_index -> Enumerator
///
/// https://docs.ruby-lang.org/ja/latest/method/Array/i/each_index.html
fn each_index(vm: &mut VM, self_val: Value, args: &Args2) -> VMResult {
    vm.check_args_num(0)?;
    let method = to_enum_str!(vm, self_val, args, "each_index");
    let aref = self_val.into_array();
    let mut i = 0;
    let mut arg = Args::new(1);
    while i < aref.len() {
        arg[0] = Value::integer(i as i64);
        vm.eval_block(method, &arg)?;
        i += 1;
    }
    Ok(self_val)
}

/// Enumerable#each_with_index
/// each_with_index(*args) -> Enumerator
/// each_with_index(*args) {|item, index| ... } -> self
///
/// https://docs.ruby-lang.org/ja/latest/method/Enumerable/i/each_with_index.html
fn each_with_index(vm: &mut VM, self_val: Value, args: &Args2) -> VMResult {
    vm.check_args_num(0)?;
    let method = to_enum_str!(vm, self_val, args, "each_with_index");
    let aref = self_val.into_array();
    let mut i = 0;
    let mut arg = Args::new(2);
    while i < aref.len() {
        arg[0] = aref[i];
        arg[1] = Value::integer(i as i64);
        vm.eval_block(method, &arg)?;
        i += 1;
    }
    Ok(self_val)
}

fn partition(vm: &mut VM, self_val: Value, args: &Args2) -> VMResult {
    vm.check_args_num(0)?;
    let method = to_enum_str!(vm, self_val, args, "partition");
    let aref = self_val.into_array();
    let mut arg = Args::new(1);
    let mut res_true = vec![];
    let mut res_false = vec![];
    for i in &aref.elements {
        arg[0] = *i;
        if vm.eval_block(method, &arg)?.to_bool() {
            res_true.push(*i);
        } else {
            res_false.push(*i);
        };
    }
    let ary = vec![
        Value::array_from(res_true).into(),
        Value::array_from(res_false).into(),
    ];
    Ok(Value::array_from(ary))
}

fn include(vm: &mut VM, self_val: Value, _: &Args2) -> VMResult {
    vm.check_args_num(1)?;
    let target = vm[0];
    let aref = self_val.into_array();
    for item in aref.elements.iter() {
        if vm.eval_eq2(*item, target)? {
            return Ok(Value::true_val());
        }
    }
    Ok(Value::false_val())
}

fn reverse(vm: &mut VM, self_val: Value, _: &Args2) -> VMResult {
    vm.check_args_num(0)?;
    let aref = self_val.into_array();
    let mut res = aref.elements.clone();
    res.reverse();
    Ok(Value::array_from(res))
}

fn reverse_(vm: &mut VM, self_val: Value, _: &Args2) -> VMResult {
    vm.check_args_num(0)?;
    let mut aref = self_val.into_array();
    aref.elements.reverse();
    Ok(self_val)
}

fn rotate_(vm: &mut VM, self_val: Value, _: &Args2) -> VMResult {
    vm.check_args_range(0, 1)?;
    let i = if vm.args_len() == 0 {
        1
    } else {
        match vm[0].as_fixnum() {
            Some(i) => i,
            None => return Err(RubyError::cant_coerse(args[0], "Integer")),
        }
    };
    let mut aref = self_val.into_array();
    if i == 0 || aref.elements.is_empty() {
        Ok(self_val)
    } else if i > 0 {
        let i = i % (aref.elements.len() as i64);
        let mut vec = &mut aref.clone().elements;
        let mut vec2 = vec.split_off(i as usize);
        vec2.append(&mut vec);
        aref.elements = vec2;
        Ok(self_val)
    } else {
        let len = aref.elements.len() as i64;
        let i = (-i) % len;
        let mut vec = &mut aref.clone().elements;
        let mut vec2 = vec.split_off((len - i) as usize);
        vec2.append(&mut vec);
        aref.elements = vec2;
        Ok(self_val)
    }
}

fn compact(vm: &mut VM, self_val: Value, _: &Args2) -> VMResult {
    vm.check_args_num(0)?;
    let aref = self_val.into_array();
    let ary = aref
        .elements
        .iter()
        .filter(|x| !x.is_nil())
        .cloned()
        .collect();
    Ok(Value::array_from(ary))
}

fn compact_(vm: &mut VM, self_val: Value, _: &Args2) -> VMResult {
    vm.check_args_num(0)?;
    let mut aref = self_val.into_array();
    let mut flag = false;
    aref.elements.retain(|x| {
        let b = !x.is_nil();
        if !b {
            flag = true
        };
        b
    });
    if flag {
        Ok(self_val)
    } else {
        Ok(Value::nil())
    }
}

fn transpose(vm: &mut VM, self_val: Value, _: &Args2) -> VMResult {
    vm.check_args_num(0)?;
    let mut aref = self_val.into_array();
    if aref.elements.len() == 0 {
        return Ok(Value::array_empty().into());
    }
    let mut vec = vec![];
    for elem in &mut aref.elements {
        let ary = elem
            .as_array()
            .ok_or(RubyError::argument(
                "Each element of receiver must be an array.",
            ))?
            .elements
            .clone();
        vec.push(ary);
    }
    let len = vec[0].len();
    let mut trans = vec![];
    for i in 0..len {
        let mut temp = vec![];
        for v in &vec {
            if v.len() != len {
                return Err(RubyError::index("Element size differs."));
            }
            temp.push(v[i]);
        }
        let ary = Value::array_from(temp).into();
        trans.push(ary);
    }
    //aref.elements.reverse();
    let res = Value::array_from(trans).into();
    Ok(res)
}

fn min(_: &mut VM, self_val: Value, _args: &Args2) -> VMResult {
    fn to_float(val: Value) -> Result<f64, RubyError> {
        if let Some(i) = val.as_fixnum() {
            Ok(i as f64)
        } else if let Some(f) = val.as_flonum() {
            Ok(f)
        } else {
            Err(RubyError::typeerr(
                "Currently, each element must be Numeric.",
            ))
        }
    }

    let aref = self_val.into_array();
    if aref.elements.len() == 0 {
        return Ok(Value::nil());
    }
    let mut min_obj = aref.elements[0];
    let mut min = to_float(min_obj)?;
    for elem in &aref.elements {
        let elem_f = to_float(*elem)?;
        if elem_f < min {
            min_obj = *elem;
            min = elem_f;
        }
    }

    return Ok(min_obj);
}

fn max(vm: &mut VM, self_val: Value, _: &Args2) -> VMResult {
    vm.check_args_num(0)?;
    let aref = self_val.into_array();
    if aref.elements.len() == 0 {
        return Ok(Value::nil());
    }
    let mut max = aref.elements[0];
    for elem in &aref.elements {
        if vm.eval_gt2(max, *elem)? {
            max = *elem;
        };
    }
    Ok(max)
}

fn fill(vm: &mut VM, self_val: Value, _: &Args2) -> VMResult {
    vm.check_args_num(1)?;
    let mut aref = self_val.into_array();
    for elem in &mut aref.elements {
        *elem = vm[0];
    }
    Ok(self_val)
}

fn clear(vm: &mut VM, self_val: Value, _: &Args2) -> VMResult {
    vm.check_args_num(0)?;
    let mut aref = self_val.into_array();
    aref.elements.clear();
    Ok(self_val)
}

<<<<<<< HEAD
fn uniq(vm: &mut VM, self_val: Value, args: &Args2) -> VMResult {
    vm.check_args_num(0)?;
=======
/// uniq -> Array
/// uniq {|item| ... } -> Array
/// https://docs.ruby-lang.org/ja/latest/method/Array/i/uniq.html
fn uniq(vm: &mut VM, self_val: Value, args: &Args) -> VMResult {
    args.check_args_num(0)?;
>>>>>>> a7a30d47
    let aref = self_val.into_array();
    let mut h = FxHashSet::default();
    let mut v = vec![];
    match &args.block {
        None => {
            let mut recursive = false;
            for elem in &aref.elements {
                if self_val.id() == elem.id() {
                    if !recursive {
                        v.push(*elem);
                        recursive = true;
                    }
                } else {
                    if h.insert(HashKey(*elem)) {
                        v.push(*elem);
                    };
                }
            }
        }
        Some(block) => {
            let mut block_args = Args::new(1);
            for elem in &aref.elements {
                block_args[0] = *elem;
                let res = vm.eval_block(block, &block_args)?;
                if h.insert(HashKey(res)) {
                    v.push(*elem);
                };
            }
        }
    };
    Ok(Value::array_from(v))
}

<<<<<<< HEAD
fn uniq_(vm: &mut VM, self_val: Value, args: &Args2) -> VMResult {
    vm.check_args_num(0)?;
=======
/// uniq! -> self | nil
/// uniq! {|item| ... } -> self | nil
/// https://docs.ruby-lang.org/ja/latest/method/Array/i/uniq.html
fn uniq_(vm: &mut VM, self_val: Value, args: &Args) -> VMResult {
    args.check_args_num(0)?;
>>>>>>> a7a30d47
    let mut h = FxHashSet::default();
    let deleted = match &args.block {
        None => {
            let mut aref = self_val.into_array();
            let mut recursive = false;
            aref.retain(|x| {
                if self_val.id() == x.id() {
                    if !recursive {
                        //h.insert(HashKey(*x));
                        recursive = true;
                        Ok(true)
                    } else {
                        Ok(false)
                    }
                } else {
                    Ok(h.insert(HashKey(*x)))
                }
            })?
        }
        Some(block) => {
            let mut aref = self_val.into_array();
            let mut block_args = Args::new(1);
            aref.retain(|x| {
                block_args[0] = *x;
                let res = vm.eval_block(block, &block_args)?;
                vm.temp_push(res);
                Ok(h.insert(HashKey(res)))
            })?
        }
    };
    if deleted {
        Ok(self_val)
    } else {
        Ok(Value::nil())
    }
}

<<<<<<< HEAD
fn slice_(vm: &mut VM, self_val: Value, _: &Args2) -> VMResult {
    vm.check_args_num(2)?;
    let start = vm[0].coerce_to_fixnum("Currently, first arg must be Integer.")?;
=======
/// slice!(nth) -> object | nil         NOT SUPPORTED
/// slice!(start, len) -> Array | nil
/// slice!(range) -> Array | nil        NOT SUPPORTED
/// https://docs.ruby-lang.org/ja/latest/method/Array/i/slice=21.html
fn slice_(_: &mut VM, self_val: Value, args: &Args) -> VMResult {
    args.check_args_num(2)?;
    let start = args[0].coerce_to_fixnum("Currently, first arg must be Integer.")?;
>>>>>>> a7a30d47
    if start < 0 {
        return Err(RubyError::argument("First arg must be positive value."));
    };
    let len = vm[1].coerce_to_fixnum("Currently, second arg must be Integer")?;
    if len < 0 {
        return Err(RubyError::argument("Second arg must be positive value."));
    };
    let start = start as usize;
    let len = len as usize;
    let mut aref = self_val.into_array();
    let ary_len = aref.len();
    if ary_len < start {
        return Ok(Value::nil());
    }
    if ary_len <= start || len == 0 {
        return Ok(Value::array_from(vec![]));
    }
    let end = if ary_len < start + len {
        ary_len
    } else {
        start + len
    };
    let new = aref.elements.drain(start..end).collect();
    Ok(Value::array_from(new))
}

fn first(vm: &mut VM, self_val: Value, _: &Args2) -> VMResult {
    vm.check_args_num(0)?;
    let aref = self_val.into_array();
    if aref.elements.len() == 0 {
        Ok(Value::nil())
    } else {
        Ok(aref.elements[0])
    }
}

fn last(vm: &mut VM, self_val: Value, _: &Args2) -> VMResult {
    vm.check_args_num(0)?;
    let aref = self_val.into_array();
    if aref.elements.len() == 0 {
        Ok(Value::nil())
    } else {
        Ok(*aref.elements.last().unwrap())
    }
}

fn dup(vm: &mut VM, self_val: Value, _: &Args2) -> VMResult {
    vm.check_args_num(0)?;
    let aref = self_val.into_array();
    Ok(Value::array_from(aref.elements.clone()))
}

fn pack(vm: &mut VM, self_val: Value, _: &Args2) -> VMResult {
    vm.check_args_range(0, 1)?;
    let aref = self_val.into_array();
    let mut v = vec![];
    for elem in &aref.elements {
        let i = match elem.as_fixnum() {
            Some(i) => i as i8 as u8,
            None => return Err(RubyError::argument("Must be Array of Integer.")),
        };
        v.push(i);
    }
    Ok(Value::bytes(v))
}

fn join(vm: &mut VM, self_val: Value, _: &Args2) -> VMResult {
    vm.check_args_range(0, 1)?;
    let sep = if vm.args_len() == 0 {
        "".to_string()
    } else {
        match vm[0].as_string() {
            Some(s) => s.to_string(),
            None => return Err(RubyError::argument("Seperator must be String.")),
        }
    };
    let aref = self_val.into_array();
    let mut res = String::new();
    for elem in &aref.elements {
        let s = elem.val_to_s(vm)?;
        if res.is_empty() {
            res = s.into_owned();
        } else {
            res = res + &sep + &s;
        }
    }
    Ok(Value::string(res))
}

fn drop(vm: &mut VM, self_val: Value, _: &Args2) -> VMResult {
    vm.check_args_num(1)?;
    let aref = self_val.into_array();
    let num = vm[0].coerce_to_fixnum("An argument must be Integer.")? as usize;
    if num >= aref.len() {
        return Err(RubyError::argument(format!("An argument too big. {}", num)));
    };
    let ary = &aref.elements[num..];
    Ok(Value::array_from(ary.to_vec()))
}

fn zip(vm: &mut VM, self_val: Value, args: &Args2) -> VMResult {
    let self_ary = self_val.into_array();
    let mut args_ary = vec![];
    for a in vm.args() {
        args_ary.push(a.clone().expect_array("Args")?.elements.clone());
    }
    let mut ary = vec![];
    for (i, val) in self_ary.elements.iter().enumerate() {
        let mut vec = vec![*val];
        for args in &args_ary {
            if i < args.len() {
                vec.push(args[i]);
            } else {
                vec.push(Value::nil());
            }
        }
        let zip = Value::array_from(vec).into();
        ary.push(zip);
    }
    match &args.block {
        None => Ok(Value::array_from(ary)),
        Some(block) => {
            let mut arg = Args::new(1);
            vm.temp_push_vec(&ary);
            for val in ary {
                arg[0] = val;
                vm.eval_block(block, &arg)?;
            }
            Ok(Value::nil())
        }
    }
}

fn grep(vm: &mut VM, self_val: Value, args: &Args2) -> VMResult {
    vm.check_args_num(1)?;
    let aref = self_val.into_array();
    let ary = match &args.block {
        None => aref
            .elements
            .iter()
            .filter_map(|x| match vm.eval_teq(*x, vm[0]) {
                Ok(true) => Some(*x),
                _ => None,
            })
            .collect(),
        _ => unimplemented!(),
    };
    Ok(Value::array_from(ary))
}

/// Array#sort -> Array
/// Array#sort { |a, b| .. } -> Array
/// https://docs.ruby-lang.org/ja/latest/method/Array/i/sort.html
fn sort(vm: &mut VM, mut self_val: Value, args: &Args2) -> VMResult {
    //use std::cmp::Ordering;
    vm.check_args_num(0)?;
    let mut ary = self_val.expect_array("Receiver")?.elements.clone();
    match &args.block {
        None => {
            vm.sort_array(&mut ary)?;
        }
        Some(block) => {
            let mut args = Args::new(2);
            vm.sort_by(&mut ary, |vm, a, b| {
                args[0] = *a;
                args[1] = *b;
                Ok(vm.eval_block(block, &args)?.to_ordering()?)
            })?;
        }
    };
    Ok(Value::array_from(ary))
}

/// Enumerator#sort { |item| .. } -> Array
/// https://docs.ruby-lang.org/ja/latest/method/Enumerable/i/sort_by.html
fn sort_by(vm: &mut VM, self_val: Value, args: &Args2) -> VMResult {
    vm.check_args_num(0)?;
    let block = args.expect_block()?;
    let mut ary = vec![];
    {
        let mut args = Args::new(1);
        for v in &self_val.as_array().unwrap().elements {
            args[0] = *v;
            let v1 = vm.eval_block(block, &args)?;
            ary.push((*v, v1));
        }
    }
    vm.sort_by(&mut ary, |vm, a, b| {
        Ok(vm.eval_compare(b.1, a.1)?.to_ordering()?)
    })?;

    Ok(Value::array_from(ary.iter().map(|x| x.0).collect()))
}

fn any_(vm: &mut VM, self_val: Value, args: &Args2) -> VMResult {
    let aref = self_val.into_array();
    if vm.args_len() == 1 {
        if args.block.is_some() {
            eprintln!("warning: given block not used");
        }
        for v in aref.elements.iter() {
            if vm.eval_teq(*v, vm[0])? {
                return Ok(Value::true_val());
            };
        }
        return Ok(Value::false_val());
    }
    vm.check_args_num(0)?;

    match &args.block {
        None => {
            for v in aref.elements.iter() {
                if v.to_bool() {
                    return Ok(Value::true_val());
                };
            }
        }
        Some(block) => {
            let mut args = Args::new(1);
            for v in aref.elements.iter() {
                args[0] = *v;
                if vm.eval_block(block, &args)?.to_bool() {
                    return Ok(Value::true_val());
                };
            }
        }
    }
    Ok(Value::false_val())
}

fn all_(vm: &mut VM, self_val: Value, args: &Args2) -> VMResult {
    let aref = self_val.into_array();
    if vm.args_len() == 1 {
        if args.block.is_some() {
            eprintln!("warning: given block not used");
        }
        for v in aref.elements.iter() {
            if !vm.eval_teq(*v, vm[0])? {
                return Ok(Value::false_val());
            };
        }
        return Ok(Value::true_val());
    }
    vm.check_args_num(0)?;

    match &args.block {
        None => {
            for v in aref.elements.iter() {
                if !v.to_bool() {
                    return Ok(Value::false_val());
                };
            }
        }
        Some(block) => {
            let mut args = Args::new(1);
            for v in aref.elements.iter() {
                args[0] = *v;
                if !vm.eval_block(block, &args)?.to_bool() {
                    return Ok(Value::false_val());
                };
            }
        }
    }
    Ok(Value::true_val())
}

fn count(vm: &mut VM, mut self_val: Value, args: &Args2) -> VMResult {
    vm.check_args_range(0, 1)?;
    if args.block.is_some() {
        return Err(RubyError::argument("Currently, block is not supported."));
    }
    let ary = self_val.expect_array("").unwrap();
    match vm.args_len() {
        0 => {
            let len = ary.len() as i64;
            Ok(Value::integer(len))
        }
        1 => {
            let other = vm[0];
            let mut count = 0;
            for elem in &ary.elements {
                if vm.eval_eq2(*elem, other)? {
                    count += 1;
                }
            }
            Ok(Value::integer(count))
        }
        _ => unreachable!(),
    }
}

fn inject(vm: &mut VM, mut self_val: Value, args: &Args2) -> VMResult {
    vm.check_args_num(1)?;
    let block = args.expect_block()?;
    let ary = self_val.expect_array("").unwrap();
    let mut res = vm[0];
    let mut args = Args::new(2);
    for elem in ary.elements.iter() {
        args[0] = res;
        args[1] = *elem;
        res = vm.eval_block(block, &args)?;
    }
    Ok(res)
}

fn find_index(vm: &mut VM, mut self_val: Value, args: &Args2) -> VMResult {
    vm.check_args_range(0, 1)?;
    let ary = self_val.expect_array("").unwrap();
    if vm.args_len() == 1 {
        if args.block.is_some() {
            eprintln!("Warning: given block not used.")
        };
        for (i, v) in ary.elements.iter().enumerate() {
            if v.eq(&vm[0]) {
                return Ok(Value::integer(i as i64));
            };
        }
        return Ok(Value::nil());
    };
    let block = to_enum_str!(vm, self_val, args, "find_index");
    let mut args = Args::new(1);
    for (i, elem) in ary.elements.iter().enumerate() {
        args[0] = *elem;
        if vm.eval_block(&block, &args)?.to_bool() {
            return Ok(Value::integer(i as i64));
        };
    }
    Ok(Value::nil())
}

fn reject(vm: &mut VM, self_val: Value, args: &Args2) -> VMResult {
    vm.check_args_num(0)?;
    let ary = self_val.into_array();
    let block = to_enum_str!(vm, self_val, args, "reject");
    let mut args = Args::new(1);
    let mut res = vec![];
    for elem in ary.elements.iter() {
        args[0] = *elem;
        if !vm.eval_block(&block, &args)?.to_bool() {
            res.push(*elem);
        };
    }
    Ok(Value::array_from(res))
}

fn select(vm: &mut VM, self_val: Value, args: &Args2) -> VMResult {
    vm.check_args_num(0)?;
    let ary = self_val.into_array();
    let block = to_enum_str!(vm, self_val, args, "select");
    let mut args = Args::new(1);
    let mut res = vec![];
    for elem in ary.elements.iter() {
        args[0] = *elem;
        if vm.eval_block(&block, &args)?.to_bool() {
            res.push(*elem);
        };
    }
    Ok(Value::array_from(res))
}

fn find(vm: &mut VM, self_val: Value, args: &Args2) -> VMResult {
    vm.check_args_num(0)?;
    let ary = self_val.into_array();
    let block = to_enum_str!(vm, self_val, args, "find");
    let mut args = Args::new(1);
    for elem in ary.elements.iter() {
        args[0] = *elem;
        if vm.eval_block(&block, &args)?.to_bool() {
            return Ok(*elem);
        };
    }
    Ok(Value::nil())
}

fn binary_search(vm: &mut VM, ary: Array, block: &Block) -> Result<Option<usize>, RubyError> {
    if ary.len() == 0 {
        return Ok(None);
    };
    let mut args = Args::new(1);
    let mut i_min = 0;
    let mut i_max = ary.len() - 1;
    args[0] = ary.elements[0];
    if vm.eval_block(block, &args)?.expect_bool_nil_num()? {
        return Ok(Some(0));
    };
    args[0] = ary.elements[i_max];
    if !vm.eval_block(block, &args)?.expect_bool_nil_num()? {
        return Ok(None);
    };

    loop {
        let i_mid = i_min + (i_max - i_min) / 2;
        if i_mid == i_min {
            return Ok(Some(i_max));
        };
        args[0] = ary.elements[i_mid];
        if vm.eval_block(block, &args)?.expect_bool_nil_num()? {
            i_max = i_mid;
        } else {
            i_min = i_mid;
        };
    }
}

/// bsearch { |x| ... } -> object | nil
/// bsearch -> Enumerator
/// https://docs.ruby-lang.org/ja/latest/method/Array/i/bsearch.html
fn bsearch(vm: &mut VM, self_val: Value, args: &Args2) -> VMResult {
    vm.check_args_num(0)?;
    let ary = self_val.into_array();
    let block = to_enum_str!(vm, self_val, args, "bsearch");
    match binary_search(vm, ary, block)? {
        Some(i) => Ok(ary.elements[i]),
        None => Ok(Value::nil()),
    }
}

/// bsearch_index { |x| ... } -> Integer | nil
/// bsearch_index -> Enumerator
///
///https://docs.ruby-lang.org/ja/latest/method/Array/i/bsearch_index.html
fn bsearch_index(vm: &mut VM, self_val: Value, args: &Args2) -> VMResult {
    vm.check_args_num(0)?;
    let ary = self_val.into_array();
    let block = to_enum_str!(vm, self_val, args, "bsearch_index");
    match binary_search(vm, ary, block)? {
        Some(i) => Ok(Value::integer(i as i64)),
        None => Ok(Value::nil()),
    }
}

fn delete(vm: &mut VM, self_val: Value, args: &Args2) -> VMResult {
    vm.check_args_num(1)?;
    let arg = vm[0];
    args.expect_no_block()?;
    let mut aref = self_val.into_array();
    let mut removed = None;
    aref.retain(|x| {
        if x.eq(&arg) {
            removed = Some(*x);
            Ok(false)
        } else {
            Ok(true)
        }
    })?;
    Ok(removed.unwrap_or(Value::nil()))
}

fn flatten(vm: &mut VM, self_val: Value, _: &Args2) -> VMResult {
    vm.check_args_range(0, 1)?;
    let level = if vm.args_len() == 0 {
        None
    } else {
        let i = vm[0].coerce_to_fixnum("1st arg")?;
        if i < 0 {
            None
        } else {
            Some(i as usize)
        }
    };
    let mut res = vec![];
    for v in &self_val.into_array().elements {
        ary_flatten(*v, &mut res, level, self_val)?;
    }
    Ok(Value::array_from(res))
}

fn flatten_(vm: &mut VM, self_val: Value, _: &Args2) -> VMResult {
    vm.check_args_range(0, 1)?;
    let level = if vm.args_len() == 0 {
        None
    } else {
        let i = vm[0].coerce_to_fixnum("1st arg")?;
        if i < 0 {
            None
        } else {
            Some(i as usize)
        }
    };
    let mut res = vec![];
    let mut flag = false;
    for v in self_val.into_array().iter() {
        flag |= ary_flatten(*v, &mut res, level, self_val)?;
    }
    self_val.into_array().elements = res;
    Ok(if flag { self_val } else { Value::nil() })
}

fn ary_flatten(
    val: Value,
    res: &mut Vec<Value>,
    level: Option<usize>,
    origin: Value,
) -> Result<bool, RubyError> {
    let mut flag = false;
    match level {
        None => match val.as_array() {
            Some(ainfo) => {
                if val.id() == origin.id() {
                    return Err(RubyError::argument("Tried to flatten recursive array."));
                };
                flag = true;
                for v in &ainfo.elements {
                    ary_flatten(*v, res, None, origin)?;
                }
            }
            None => res.push(val),
        },
        Some(0) => res.push(val),
        Some(level) => match val.as_array() {
            Some(ainfo) => {
                flag = true;
                for v in &ainfo.elements {
                    ary_flatten(*v, res, Some(level - 1), origin)?;
                }
            }
            None => res.push(val),
        },
    }
    Ok(flag)
}

#[cfg(test)]
mod tests {
    use crate::tests::*;

    #[test]
    fn array() {
        let program = r##"
        a=[1,2,3,4]
        assert 3, a[2];
        a[1]=14
        assert [1,14,3,4], a
        a.pop()
        assert [1,14,3], a
        a.push(7,8,9)
        assert [1,14,3,7,8,9], a
        a=[1,2,3,4]
        b=Array.new(a)
        assert a, b
        b[2]=100
        assert [1,2,3,4], a
        assert [1,2,100,4], b
        assert 4, a.length
        assert 4, b.length
        assert true, [].empty?
        assert false, a.empty?
        a = [1,2,3]
        b = [4,5]
        assert [1,2,3,4,5], a.concat(b)
        assert [1,2,3,4,5], a
        assert [4,5], b
        assert "[1, 2]", [1,2].inspect
        assert "[1, 2]", [1,2].to_s
        a = []
        a << a
        assert "[[...]]", a.inspect
        assert "[[...]]", a.to_s
        a = [1,2]
        a << a
        assert "[1, 2, [...]]", a.inspect
        assert "[1, 2, [...]]", a.to_s
    "##;
        assert_script(program);
    }

    #[test]
    fn array1() {
        let program = "
        assert [], [1,2,3]*0 
        assert [1,2,3]*1, [1,2,3]
        assert [nil,nil,nil,nil,nil], [nil]*5 
        assert [1,2,3,3,4,5], [1,2,3]+[3,4,5] 
        assert [1,2], [1,2,3]-[3,4,5] 
    ";
        assert_script(program);
    }

    #[test]
    fn array2() {
        let program = "
        a = [1,2,3,4,5,6,7]
        b = [3,9]
        c = [3,3]
        assert 3, a[2]
        assert [4,5,6,7], a[3,9]
        assert [4,5,6,7], a[*b] 
        assert [4,5,6], a[3,3]
        assert [4,5,6], a[*c] 
        assert nil, a[7]
        assert [], a[7,3]
    ";
        assert_script(program);
    }

    #[test]
    fn array3() {
        let program = "
        a = [1,2,3,4,5,6,7]
        assert [3,4,5], a[2,3]
        a[2,3] = 100
        assert [1,2,100,6,7], a
        a[1,3] = [10,11,12,13,14,15,16,17]
        assert [1,10,11,12,13,14,15,16,17,7], a
        a[4,5] = []
        assert [1,10,11,12,7], a
        a[1,4] = [0]
        assert [1,0], a
        ";
        assert_script(program);
    }

    #[test]
    fn array_set_elem_range() {
        let program = r##"
        ary = [0, 1, 2, 3, 4, 5]
        ary[0..2] = ["a", "b"]
        assert ["a", "b", 3, 4, 5], ary
        
        ary = [0, 1, 2]
        ary[5..6] = "x"
        assert [0, 1, 2, nil, nil, "x"], ary
        
        ary = [0, 1, 2, 3, 4, 5]
        ary[1..3] = "x"
        assert [0, "x", 4, 5], ary

        ary = [0, 1, 2, 3, 4, 5]
        ary[2..4] = []
        assert [0, 1, 5], ary

        ary = [0, 1, 2, 3, 4, 5]
        ary[2..0] = ["a", "b", "c"]
        assert [0, 1, "a", "b", "c", 2, 3, 4, 5], ary

        a = [0, 1, 2, 3, 4, 5]
        assert_error { a[-10..10] = 1 }       #=> RangeError
        "##;
        assert_script(program);
    }

    #[test]
    fn array_set_elem2() {
        let program = "
        a = *(1..5)
        assert 9, a[7,2] = 9
        assert [1,2,3,4,5,nil,nil,9], a
        
        a = *(1..5)
        assert 9, a[3,3] = 9
        assert [1,2,3,9], a
        
        a = *(1..5)
        assert 9, a[3,1] = 9
        assert [1,2,3,9,5], a

        a = *(1..5)
        assert 9, a[4,0] = 9
        assert [1,2,3,4,9,5], a

        a = *(1..5)
        assert [9,9,9], a[7,4] = [9,9,9]
        assert [1,2,3,4,5,nil,nil,9,9,9], a

        a = *(1..5)
        assert [9,9,9], a[3,4] = [9,9,9]
        assert [1,2,3,9,9,9], a

        a = *(1..5)
        assert [9,9,9], a[1,2] = [9,9,9]
        assert [1,9,9,9,4,5], a
        ";
        assert_script(program);
    }

    #[test]
    fn array_bracket() {
        let program = "
        class MyArray < Array
        end
        a = MyArray[0,1,2]
        assert(1, a[1])
        assert(MyArray, a.class)
        ";
        assert_script(program);
    }

    #[test]
    fn array_range() {
        let program = r##"
        a = [ "a", "b", "c", "d", "e" ]
        assert a[0..1], ["a", "b"]
        assert a[0...1], ["a"]
        assert a[0..-1], ["a", "b", "c", "d", "e"]
        assert a[-2..-1], ["d", "e"]
        assert a[-2..4], ["d", "e"]  #(start は末尾から -2 番目、end は先頭から (4+1) 番目となる。)
        assert a[0..10], ["a", "b", "c", "d", "e"]
        assert a[10..11], nil
        assert a[2..1], []
        assert a[-1..-2], []
        assert a[5..10], []

        # 特殊なケース。first が自身の長さと同じ場合には以下のようになります。
        #a[5]                   #=> nil
        #a[5, 1]                #=> []
        "##;
        assert_script(program);
    }

    #[test]
    fn array_toa() {
        let program = "
        a = [1,2,3]
        assert Array, a.class
        assert [1,2,3], a.to_a
        assert true, a == a.to_a
        class B < Array; end
        b = B.new([1,2,3])
        assert B, b.class
        assert Array, b.to_a.class
        assert true, b == b.to_a
        assert false, b.object_id == b.to_a.object_id
        ";
        assert_script(program);
    }

    #[test]
    fn array_shift() {
        let program = "
        a = [0, 1, 2, 3, 4]
        assert 0, a.shift
        assert [1, 2, 3, 4], a
        assert [1], a.shift(1)
        assert [2,3], a.shift(2)
        assert [4], a
        assert nil, [].shift
        assert [],  [].shift(1)

        a = [1,2,3]
        a.unshift 0
        assert [0, 1, 2, 3], a
        a.unshift [0]
        assert [[0], 0, 1, 2, 3], a
        a.unshift 1, 2
        assert [1, 2, [0], 0, 1, 2, 3], a
        ";
        assert_script(program);
    }

    #[test]
    fn array_cmp() {
        let program = "
        assert 0, [1,2,3,4] <=> [1,2,3,4]
        assert 1, [1,2,3,4] <=> [1,2,3]
        assert -1, [1,2,3,4] <=> [1,2,3,4,5]
        assert 1, [1,2,3,4] <=> [-1,2,3,4,5,6]
        assert -1, [1,2,3,4] <=> [6,2]
        assert nil, [1,2,3,4] <=> 8
        ";
        assert_script(program);
    }

    #[test]
    fn array_mul() {
        let program = r#"
        assert [1,2,3,1,2,3,1,2,3], [1,2,3] * 3 
        assert_error { [1,2,3] * nil } 
        assert_error { [1,2,3] * -1 } 

        class MyArray < Array; end
        assert MyArray[1,2,1,2], MyArray[1,2] * 2

        assert "1,2,3", [1,2,3] * ","
        assert "Ruby", ["Ruby"] * ","
        a = ["Ruby"] * 5
        assert ["Ruby", "Ruby", "Ruby", "Ruby", "Ruby"], a
        a[2] = "mruby"
        assert ["Ruby", "Ruby", "mruby", "Ruby", "Ruby"], a
        "#;
        assert_script(program);
    }

    #[test]
    fn array_push() {
        let program = r#"
        a = [1,2,3]
        a << 4
        a << "Ruby"
        assert([1,2,3,4,"Ruby"], a)
        "#;
        assert_script(program);
    }

    #[test]
    fn array_sort() {
        let program = r#"
        assert [-3,2,6], [6,2,-3].sort
        assert [-3,2.34,6.3], [6.3,2.34,-3].sort
        assert_error {[1,2.5,nil].sort}

        assert ["a","b","c","d","e"], ["d","a","e","c","b"].sort
        assert ["10","11","7","8","9"], ["9","7","10","11","8"].sort
        assert  ["7","8","9","10","11"],  ["9","7","10","11","8"].sort{ |a, b| a.to_i <=> b.to_i }

        assert ["BAR", "bar", "FOO", "foo"], ["BAR", "FOO", "bar", "foo"].sort_by { |v| v.downcase }
        "#;
        assert_script(program);
    }

    #[test]
    fn array_min_max() {
        let program = r#"
        assert nil, [].min
        #assert [], [].min(1)
        assert 2, [2, 5, 3.7].min
        #assert [2, 3], [2, 5, 3].min(2)
        assert nil, [].max
        #assert [], [].max(1)
        assert 5, [2, 5, 3].max
        #assert [5, 3], [2.1, 5, 3].max(2)
        "#;
        assert_script(program);
    }

    #[test]
    fn array_map() {
        let program = "
        a = [1,2,3]
        assert(a.map {|| 3 }, [3,3,3])
        assert(a.map {|x| x*3 }, [3,6,9])
        assert(a.map do |x| x*3 end, [3,6,9])
        assert(a, [1,2,3])
        b = [1, [2, 3], 4, [5, 6, 7]]
        assert [2, 2, 3, 2, 3, 8, 5, 6, 7, 5, 6, 7], b.flat_map{|x| x * 2}
        e = [1,2,3].map
        assert 1, e.next
        assert 2, e.next
        assert 3, e.next
        assert_error { e.next }
        ";
        assert_script(program);
    }

    #[test]
    fn array_map_() {
        let program = "
        a = [1,2,3]
        a.map! {|| 3 }
        assert [3,3,3], a
        a = [1,2,3]
        a.map! {|x| x*3 }
        assert [3,6,9], a
        a = [1,2,3]
        a.map! do |x| x*3 end
        assert [3,6,9], a
        b = [1, [2, 3], 4, [5, 6, 7]]
        #b.flat_map!{|x| x * 2}
        #assert b, [2, 2, 3, 2, 3, 8, 5, 6, 7, 5, 6, 7]
        e = [1,2,3].map!
        assert 1, e.next
        assert 2, e.next
        assert 3, e.next
        assert_error { e.next }
        ";
        assert_script(program);
    }

    #[test]
    fn array_each() {
        let program = "
        a = [1,2,3]
        b = 0
        assert([1,2,3], a.each {|x| b+=x })
        assert(6, b)

        a = (0..4).to_a
        b = []
        a.each do |x|
          if x == 2
            a.shift
          end
          b << x
        end
        assert([1,2,3,4], a)
        assert([0,1,2,4], b)

        a = [1,2,3]
        b = []
        assert([1,2,3], a.each_with_index {|x, i| b << [x,i] })
        assert([[1, 0], [2, 1], [3, 2]], b)

        a = (0..3).to_a
        b = []
        a.each_with_index do |x, i|
          if i == 2
            a.shift
          end
          b << [x, i]
        end
        assert([1,2,3], a)
        assert([[0,0], [1,1], [2,2]], b)

        b = []
        a = [4,3,2,1].each_index {|x| b << x*2}
        assert [4,3,2,1], a
        assert [0,2,4,6], b
    ";
        assert_script(program);
    }

    #[test]
    fn partition() {
        let program = "
        a = [10, 9, 8, 7, 6, 5, 4, 3, 2, 1, 0].partition {|i| i % 3 == 0 }
        assert [[9, 6, 3, 0], [10, 8, 7, 5, 4, 2, 1]], a
    ";
        assert_script(program);
    }

    #[test]
    fn array_include() {
        let program = r#"
        a = ["ruby","rust","java"]
        assert(true, a.include?("ruby"))
        assert(true, a.include?("rust"))
        assert(false, a.include?("c++"))
        assert(false, a.include?(:ruby))
    "#;
        assert_script(program);
    }

    #[test]
    fn array_reverse() {
        let program = "
    a = [1,2,3,4,5]
    assert([5,4,3,2,1], a.reverse)
    assert([1,2,3,4,5], a)
    assert([5,4,3,2,1], a.reverse!)
    assert([5,4,3,2,1], a)
    ";
        assert_script(program);
    }

    #[test]
    fn array_rotate() {
        let program = r#"
        a = []
        assert a, a.rotate!
        assert a.object_id(), a.rotate!.object_id()
        a = ["a","b","c","d"]
        assert ["b","c","d","a"], a.rotate!
        assert ["b","c","d","a"], a
        assert ["d","a","b","c"], a.rotate!(2)
        assert ["a","b","c","d"], a.rotate!(-3) 
    "#;
        assert_script(program);
    }

    #[test]
    fn array_compact() {
        let program = r#"
        ary = [1, nil, 2, nil, 3, nil]
        assert [1, 2, 3], ary.compact 
        assert [1, nil, 2, nil, 3, nil], ary 
        assert [1, 2, 3], ary.compact!
        assert [1, 2, 3], ary
        assert nil, ary.compact!
    "#;
        assert_script(program);
    }

    #[test]
    fn array_transpose() {
        let program = r#"
        assert [[1, 3, 5], [2, 4, 6]], [[1,2],[3,4],[5,6]].transpose
        assert [], [].transpose

        assert_error { [1,2,3].transpose }
        assert_error { [[1,2],[3,4,5],[6,7]].transpose }
        "#;
        assert_script(program);
    }

    #[test]
    fn array_zip() {
        let program = r#"
        assert [[1,4,7],[2,5,8],[3,6,9]], [1,2,3].zip([4,5,6],[7,8,9])
        assert [[1,:a,:A],[2,:b,:B]], [1,2].zip([:a,:b,:c],[:A,:B,:C,:D])
        assert [[1,:a,:A],[2,:b,:B],[3,:c,:C],[4,nil,:D],[5,nil,nil]], [1,2,3,4,5].zip([:a,:b,:c],[:A,:B,:C,:D])
        ans = []
        [1,2,3].zip([4,5,6], [7,8,9]) {|ary|
            ans.push(ary)
        }
        assert [[1,4,7],[2,5,8],[3,6,9]], ans
        "#;
        assert_script(program);
    }

    #[test]
    fn fill() {
        let program = r#"
        a = [1,2,3,4]
        assert ["Ruby","Ruby","Ruby","Ruby"], a.fill("Ruby")
        assert ["Ruby","Ruby","Ruby","Ruby"], a
        "#;
        assert_script(program);
    }

    #[test]
    fn array_methods() {
        let program = r#"
        a = [1,2,3,4]
        assert [], a.clear
        assert [], a
        assert 1, [1,2,3,4].first
        assert 4, [1,2,3,4].last
        assert nil, [].first
        assert nil, [].last
        a = ["a","b","c"]
        assert ["b","c"], a.slice!(1, 2)
        assert ["a"], a
        a = ["a","b","c"]
        assert [], a.slice!(1, 0)
        assert [], a.slice!(2, 0)
        assert [], a.slice!(3, 0)
        assert nil, a.slice!(4, 0)
        assert ["a","b","c"], a
        "#;
        assert_script(program);
    }

    #[test]
    fn uniq() {
        let program = r#"
        a = [1,2,3,4,3,2,1,0,3.0]
        assert [1,2,3,4,0,3.0], a.uniq
        assert [1,2,3,4,3,2,1,0,3.0], a
        100.times {|i|
          if [1,2,3,3.0] != a.uniq {|x| x % 3 }
            raise StandardError.new("assert failed in #{i}")
          end
        }
        assert_error { a.uniq {|x| if x == 3 then raise end; x} }
        r = []
        r << r
        r << r
        assert [r], r.uniq

        assert [1,2,3,4,3,2,1,0,3.0], a
        100.times {|i|
          a = [1,2,3,4,3,2,1,0,3.0]
          if [1,2,3,3.0] != a.uniq! {|x| x % 3 }
            raise StandardError.new("assert failed in #{i}")
          end
        }
        assert nil, [1,2,3,4].uniq!
        assert [1,2,3,4], [1,2,3,4,1].uniq!
        a = []
        a << a
        a << a
        assert [a], a.uniq!
        "#;
        assert_script(program);
    }

    #[test]
    fn count() {
        let program = r#"
        a = [1, "1", 1.0, :one, 1, :one, 53.7, [1]]
        assert 8, a.count
        assert 3, a.count(1)
        assert 2, a.count(:one)
        "#;
        assert_script(program);
    }

    #[test]
    fn any_() {
        let program = r#"
        assert false, [1, 2, 3].any? {|v| v > 3 }
        assert true, [1, 2, 3].any? {|v| v > 1 }
        assert false, [].any? {|v| v > 0 }
        assert false, %w[ant bear cat].any?(/d/)
        assert true, %w[ant bear cat].any?(/ear/)
        assert true, [nil, true, 99].any?(Integer)
        assert false, [nil, true, 99].any?(String)
        assert false, [nil, false, nil].any?
        assert true, [nil, true, 99].any?
        assert false, [].any?
        "#;
        assert_script(program);
    }

    #[test]
    fn all_() {
        let program = r#"
        assert true, [5, 6, 7].all? {|v| v > 0 }
        assert false, [5, -1, 7].all? {|v| v > 0 }
        assert true, [].all? {|v| v > 0 }
        assert true, [-50, 77, 99].all?(Integer)
        assert false, [3, 111, :d].all?(Integer)
        assert false, %w[ant bear cat].all?(/t/)
        assert true, %w[ant bear cat].all?(/a/)
        "#;
        assert_script(program);
    }

    #[test]
    fn inject() {
        let program = r#"
        assert 14, [2, 3, 4, 5].inject(0) {|result, item| result + item }
        assert 54, [2, 3, 4, 5].inject(0) {|result, item| result + item**2 }
        "#;
        assert_script(program);
    }

    #[test]
    fn index() {
        let program = r#"
        assert 0, [1, 2, 3, 4, 5].index(1)
        assert 3, [1, 2, 3, 4, 5].index(4)
        assert nil, [1, 2, 3, 4, 5].index(2.5)
        assert 0, [3, 0, 0, 1, 0].index {|v| v > 0}
        assert 3, [0, 0, 0, 1, 0].index {|v| v > 0}
        assert nil, [-40, -1, -5, -11, 0].index {|v| v > 0}
        "#;
        assert_script(program);
    }

    #[test]
    fn reject() {
        let program = r#"
        assert [1, 3, 5], [1, 2, 3, 4, 5, 6].reject {|i| i % 2 == 0 }
        assert [1, 3, 5], [1, 2, 3, 4, 5, 6].reject(&:even?)
        "#;
        assert_script(program);
    }

    #[test]
    fn select() {
        let program = r#"
        assert [1, 3, 5], [1, 2, 3, 4, 5, 6].select {|i| i % 2 != 0 }
        assert [1, 3, 5], [1, 2, 3, 4, 5, 6].select(&:odd?)
        "#;
        assert_script(program);
    }

    #[test]
    fn find() {
        let program = r#"
        assert 3, [1, 2, 3, 4, 5].find {|i| i % 3 == 0 }
        assert nil, [2, 2, 2, 2, 2].find {|i| i % 3 == 0 }
        assert 9, [2, 2, 2, 9, 2].find(&:odd?)
        "#;
        assert_script(program);
    }

    #[test]
    fn bsearch() {
        let program = r#"
        ary = [0, 4, 7, 10, 12]
        assert 4, ary.bsearch {|x| x >=  4 } # => 4
        assert 7, ary.bsearch {|x| x >=  6 } # => 7
        assert 0, ary.bsearch {|x| x >= -1 } # => 0
        assert nil, ary.bsearch {|x| x >= 100 } # => nil
        assert nil, ary.bsearch { false }
        assert nil, ary.bsearch { nil }
        assert 0, ary.bsearch { true }
        assert nil, ary.bsearch { 1 }
        assert 0, ary.bsearch { 0 }
        assert 0, ary.bsearch { 0.0 }
        "#;
        assert_script(program);
    }

    #[test]
    fn bsearch_index() {
        let program = r#"
        ary = [0, 4, 7, 10, 12]
        assert 1, ary.bsearch_index {|x| x >=  4 }
        assert 2, ary.bsearch_index {|x| x >=  6 }
        assert 0, ary.bsearch_index {|x| x >= -1 }
        assert nil, ary.bsearch_index {|x| x >= 100 }
        "#;
        assert_script(program);
    }

    #[test]
    fn delete() {
        let program = r#"
        ary = [0, nil, 7, 1, "hard", 1.0]
        assert 1.0, ary.delete(1)
        assert [0, nil, 7, "hard"], ary
        "#;
        assert_script(program);
    }

    #[test]
    fn flatten() {
        let program = r#"
        a = [1, [2, 3, [4], 5]]
        assert [1, 2, 3, 4, 5], a.flatten
        assert [1, [2, 3, [4], 5]], a
        assert [1, [2, 3, [4], 5]], a.flatten(0)
        assert [1, 2, 3, [4], 5], a.flatten(1)
        assert [1, 2, 3, 4, 5], a.flatten(2)
        assert [1, 2, 3, 4, 5], a.flatten(3)

        a = [1]
        a << a
        assert_error { a.flatten }
        assert_error { a.flatten(-1) }
        assert_error { a.flatten("1") }
        assert [1, a], a.flatten(0)
        assert [1, 1, a], a.flatten(1)

        a = [1, [2, 3, [4], 5]]
        assert [1, 2, 3, 4, 5], a.flatten!
        assert [1, 2, 3, 4, 5], a
        assert nil, a.flatten!

        a = [1, [2, 3, [4], 5]]
        assert nil, a.flatten!(0)
        assert [1, 2, 3, [4], 5], a.flatten!(1)
        assert [1, 2, 3, 4, 5], a.flatten!(2)
        assert nil, a.flatten!(2)

        a = [1]
        a << a
        assert_error { a.flatten! }
        assert_error { a.flatten!(-1) }
        assert_error { a.flatten!("1") }
        assert [1, a], a
        assert nil, a.flatten!(0)
        assert [1, 1, 1, a], a.flatten!(2)
        "#;
        assert_script(program);
    }
}<|MERGE_RESOLUTION|>--- conflicted
+++ resolved
@@ -137,11 +137,7 @@
 
 // Instance methods
 
-<<<<<<< HEAD
 fn inspect(vm: &mut VM, self_val: Value, _args: &Args2) -> VMResult {
-    let s = self_val.into_array().to_s(vm)?;
-=======
-fn inspect(vm: &mut VM, self_val: Value, _args: &Args) -> VMResult {
     fn checked_inspect(vm: &mut VM, self_val: Value, elem: Value) -> Result<String, RubyError> {
         if elem.id() == self_val.id() {
             Ok("[...]".to_string())
@@ -164,7 +160,6 @@
             format! {"[{}]", result}
         }
     };
->>>>>>> a7a30d47
     Ok(Value::string(s))
 }
 
@@ -206,15 +201,9 @@
     self_val.into_array().set_elem(vm.args())
 }
 
-<<<<<<< HEAD
 fn cmp(vm: &mut VM, self_val: Value, _: &Args2) -> VMResult {
     vm.check_args_num(1)?;
     if self_val.id() == vm[0].id() {
-=======
-fn cmp(vm: &mut VM, self_val: Value, args: &Args) -> VMResult {
-    args.check_args_num(1)?;
-    if self_val.id() == args[0].id() {
->>>>>>> a7a30d47
         return Ok(Value::integer(0));
     }
     let lhs = self_val.into_array();
@@ -593,7 +582,7 @@
     } else {
         match vm[0].as_fixnum() {
             Some(i) => i,
-            None => return Err(RubyError::cant_coerse(args[0], "Integer")),
+            None => return Err(RubyError::cant_coerse(vm[0], "Integer")),
         }
     };
     let mut aref = self_val.into_array();
@@ -743,16 +732,11 @@
     Ok(self_val)
 }
 
-<<<<<<< HEAD
-fn uniq(vm: &mut VM, self_val: Value, args: &Args2) -> VMResult {
-    vm.check_args_num(0)?;
-=======
 /// uniq -> Array
 /// uniq {|item| ... } -> Array
 /// https://docs.ruby-lang.org/ja/latest/method/Array/i/uniq.html
-fn uniq(vm: &mut VM, self_val: Value, args: &Args) -> VMResult {
+fn uniq(vm: &mut VM, self_val: Value, args: &Args2) -> VMResult {
     args.check_args_num(0)?;
->>>>>>> a7a30d47
     let aref = self_val.into_array();
     let mut h = FxHashSet::default();
     let mut v = vec![];
@@ -786,16 +770,11 @@
     Ok(Value::array_from(v))
 }
 
-<<<<<<< HEAD
-fn uniq_(vm: &mut VM, self_val: Value, args: &Args2) -> VMResult {
-    vm.check_args_num(0)?;
-=======
 /// uniq! -> self | nil
 /// uniq! {|item| ... } -> self | nil
 /// https://docs.ruby-lang.org/ja/latest/method/Array/i/uniq.html
-fn uniq_(vm: &mut VM, self_val: Value, args: &Args) -> VMResult {
+fn uniq_(vm: &mut VM, self_val: Value, args: &Args2) -> VMResult {
     args.check_args_num(0)?;
->>>>>>> a7a30d47
     let mut h = FxHashSet::default();
     let deleted = match &args.block {
         None => {
@@ -833,19 +812,13 @@
     }
 }
 
-<<<<<<< HEAD
-fn slice_(vm: &mut VM, self_val: Value, _: &Args2) -> VMResult {
-    vm.check_args_num(2)?;
-    let start = vm[0].coerce_to_fixnum("Currently, first arg must be Integer.")?;
-=======
 /// slice!(nth) -> object | nil         NOT SUPPORTED
 /// slice!(start, len) -> Array | nil
 /// slice!(range) -> Array | nil        NOT SUPPORTED
 /// https://docs.ruby-lang.org/ja/latest/method/Array/i/slice=21.html
-fn slice_(_: &mut VM, self_val: Value, args: &Args) -> VMResult {
+fn slice_(vm: &mut VM, self_val: Value, args: &Args2) -> VMResult {
     args.check_args_num(2)?;
-    let start = args[0].coerce_to_fixnum("Currently, first arg must be Integer.")?;
->>>>>>> a7a30d47
+    let start = vm[0].coerce_to_fixnum("Currently, first arg must be Integer.")?;
     if start < 0 {
         return Err(RubyError::argument("First arg must be positive value."));
     };
