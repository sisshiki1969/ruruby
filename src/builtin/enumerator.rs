use crate::*;

pub fn init_enumerator(globals: &mut Globals) -> Value {
    let id = IdentId::get_id("Enumerator");
    let class = ClassRef::from(id, globals.builtins.object);
    globals.add_builtin_instance_method(class, "next", next);
    globals.add_builtin_instance_method(class, "each", each);
    globals.add_builtin_instance_method(class, "map", map);
    globals.add_builtin_instance_method(class, "collect", map);
    globals.add_builtin_instance_method(class, "with_index", with_index);
    globals.add_builtin_instance_method(class, "inspect", inspect);
    let class = Value::class(globals, class);
    globals.add_builtin_class_method(class, "new", enum_new);
    class
}

// Class methods

fn enum_new(vm: &mut VM, _: Value, args: &Args) -> VMResult {
    vm.check_args_min(args.len(), 1)?;
<<<<<<< HEAD
    let (receiver, method, new_args) = if args.len() == 1 {
        let method = IdentId::get_id("each");
        let new_args = Args::new0();
        (self_val, method, new_args)
=======
    if args.block.is_some() {
        return Err(vm.error_argument("Block is not allowed."));
    };
    let receiver = args[0];
    let (method, new_args) = if args.len() == 1 {
        let method = IdentId::get_id("each");
        let mut new_args = Args::new0();
        new_args.block = Some(MethodRef::from(0));
        (method, new_args)
>>>>>>> c675e65c
    } else {
        if !args[1].is_packed_symbol() {
            return Err(vm.error_argument("2nd arg must be Symbol."));
        };
        let method = args[1].as_packed_symbol();
        let mut new_args = Args::new(args.len() - 2);
        for i in 0..args.len() - 2 {
            new_args[i] = args[i + 2];
        }
        new_args.block = Some(MethodRef::from(0));
        (method, new_args)
    };
    let val = vm.create_enumerator(method, receiver, new_args)?;
    Ok(val)
}

pub fn enumerator_iterate(vm: &mut VM, _: Value, args: &Args) -> VMResult {
    vm.fiber_yield(args)
}

// Instance methods

fn inspect(vm: &mut VM, mut self_val: Value, _args: &Args) -> VMResult {
    let eref = self_val.as_enumerator().unwrap();
    let (receiver, method, args) = match &eref.inner {
        FiberKind::Builtin(receiver, method, args) => (receiver, method, args),
        _ => unreachable!(),
    };

    let arg_string = {
        match args.len() {
            0 => "".to_string(),
            1 => format!(" {:?}", args[0]),
            _ => {
                let mut s = format!(" {:?}", args[0]);
                for i in 1..args.len() {
                    s = format!("{},{:?}", s, args[i]);
                }
                s
            }
        }
    };

    let receiver_string = vm.val_inspect(*receiver);
    let inspect = format!(
        "#<Enumerator: {}:{}{}>",
        receiver_string,
        IdentId::get_ident_name(*method),
        arg_string
    );
    Ok(Value::string(&vm.globals, inspect))
}

fn next(vm: &mut VM, mut self_val: Value, args: &Args) -> VMResult {
    vm.check_args_num(args.len(), 0)?;
    let mut eref = self_val.as_enumerator().unwrap();
    if args.block.is_some() {
        return Err(vm.error_argument("Block in not allowed."));
    };
    if eref.vm.is_dead() {
        return Err(vm.error_stop_iteration("Iteration reached an end."));
    };
    match eref.resume(vm) {
        Ok(val) => Ok(val),
        Err(err) if err.is_stop_iteration() => {
            return Err(vm.error_stop_iteration("Iteration reached an end."))
        }
        Err(err) => Err(err),
    }
}

fn each(vm: &mut VM, mut self_val: Value, args: &Args) -> VMResult {
    vm.check_args_num(args.len(), 0)?;
    let eref = self_val.as_enumerator().unwrap();
    // A new fiber must be constructed for each method call.
    let mut info = vm.dup_enum(eref);
    let block = match args.block {
        Some(method) => method,
        None => {
            return Ok(self_val);
        }
    };
    let mut args = Args::new(1);
    loop {
        let val = match info.resume(vm) {
            Ok(val) => val,
            Err(err) if err.is_stop_iteration() => break,
            Err(err) => return Err(err),
        };
        args[0] = val;
        vm.eval_block(block, &args)?;
    }

    match info.inner {
        FiberKind::Builtin(receiver, _, _) => Ok(receiver),
        _ => unreachable!(),
    }
}

fn map(vm: &mut VM, mut self_val: Value, args: &Args) -> VMResult {
    vm.check_args_num(args.len(), 0)?;
    let eref = self_val.as_enumerator().unwrap();
    let mut info = vm.dup_enum(eref);
    let block = match args.block {
        Some(method) => method,
        None => {
            // return Enumerator
            let id = IdentId::get_id("map");
<<<<<<< HEAD
            let e = Value::enumerator(&vm.globals, id, self_val, args.clone());
=======
            let e = vm.create_enumerator(id, self_val, args.clone())?;
>>>>>>> c675e65c
            return Ok(e);
        }
    };
    let mut args = Args::new(1);
    let mut ary = vec![];
    loop {
        let val = match info.resume(vm) {
            Ok(val) => val,
            Err(err) if err.is_stop_iteration() => break,
            Err(err) => return Err(err),
        };
        args[0] = val;
        let res = vm.eval_block(block, &args)?;
        ary.push(res);
        vm.temp_push(res);
    }
    Ok(Value::array_from(&vm.globals, ary))
}

fn with_index(vm: &mut VM, mut self_val: Value, args: &Args) -> VMResult {
    vm.check_args_num(args.len(), 0)?;
    let eref = self_val.as_enumerator().unwrap();
    let mut info = vm.dup_enum(eref);
    //let fref = &mut eref.fiber;
    let block = match args.block {
        Some(method) => method,
        None => {
            // return Enumerator
            let id = IdentId::get_id("with_index");
<<<<<<< HEAD
            let e = Value::enumerator(&vm.globals, id, self_val, args.clone());
=======
            let e = vm.create_enumerator(id, self_val, args.clone())?;
>>>>>>> c675e65c
            return Ok(e);
        }
    };

    let mut args = Args::new(2);
    let mut c = 0;
    let mut ary = vec![];
    loop {
        let val = match info.resume(vm) {
            Ok(val) => val,
            Err(err) => {
                if err.is_stop_iteration() {
                    break;
                } else {
                    return Err(err);
                }
            }
        };
        args[0] = val;
        args[1] = Value::fixnum(c);
        let res = vm.eval_block(block, &args)?;
        vm.temp_push(res);
        ary.push(res);
        c += 1;
    }
    Ok(Value::array_from(&vm.globals, ary))
}

#[cfg(test)]
mod test {
    use crate::test::*;

    #[test]
    fn enumerator_next_each() {
        let program = r#"
        e = Enumerator.new(1..3)
        assert(1, e.next)
        assert(2, e.next)
        a = []
        e.each do |x|
            a << x
        end
        assert([1,2,3], a)
        assert(3, e.next)
        assert_error { e.next }
        "#;
        assert_script(program);
    }

    #[test]
    fn enumerator_map() {
        let program = r#"
            assert [0, 5, 12, 21], (4..7).each.with_index.map{|x,y| x * y}
            "#;
        assert_script(program);
    }

    #[test]
    fn enumerator_with_index() {
        let program = r#"
        ans = %w(This is a Ruby.).map.with_index {|x| x }
        assert ["This", "is", "a", "Ruby."], ans
        ans = %w(This is a Ruby.).map.with_index {|x,y| [x,y] }
        assert [["This", 0], ["is", 1], ["a", 2], ["Ruby.", 3]], ans
        ans = %w(This is a Ruby.).map.with_index {|x,y,z| [x,y,z] }
        assert [["This", 0, nil], ["is", 1, nil], ["a", 2, nil], ["Ruby.", 3, nil]], ans
        "#;
        assert_script(program);
    }
}<|MERGE_RESOLUTION|>--- conflicted
+++ resolved
@@ -18,12 +18,6 @@
 
 fn enum_new(vm: &mut VM, _: Value, args: &Args) -> VMResult {
     vm.check_args_min(args.len(), 1)?;
-<<<<<<< HEAD
-    let (receiver, method, new_args) = if args.len() == 1 {
-        let method = IdentId::get_id("each");
-        let new_args = Args::new0();
-        (self_val, method, new_args)
-=======
     if args.block.is_some() {
         return Err(vm.error_argument("Block is not allowed."));
     };
@@ -33,7 +27,6 @@
         let mut new_args = Args::new0();
         new_args.block = Some(MethodRef::from(0));
         (method, new_args)
->>>>>>> c675e65c
     } else {
         if !args[1].is_packed_symbol() {
             return Err(vm.error_argument("2nd arg must be Symbol."));
@@ -142,11 +135,7 @@
         None => {
             // return Enumerator
             let id = IdentId::get_id("map");
-<<<<<<< HEAD
-            let e = Value::enumerator(&vm.globals, id, self_val, args.clone());
-=======
             let e = vm.create_enumerator(id, self_val, args.clone())?;
->>>>>>> c675e65c
             return Ok(e);
         }
     };
@@ -176,11 +165,7 @@
         None => {
             // return Enumerator
             let id = IdentId::get_id("with_index");
-<<<<<<< HEAD
-            let e = Value::enumerator(&vm.globals, id, self_val, args.clone());
-=======
             let e = vm.create_enumerator(id, self_val, args.clone())?;
->>>>>>> c675e65c
             return Ok(e);
         }
     };
