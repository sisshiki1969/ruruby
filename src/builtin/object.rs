--- conflicted
+++ resolved
@@ -214,33 +214,19 @@
 
 fn eval(vm: &mut VM, _: Value, args: &Args) -> VMResult {
     vm.check_args_range(args.len(), 1, 4)?;
-<<<<<<< HEAD
-    let mut arg0 = args[0].clone();
-    let program = vm.expect_string(&mut arg0, "1st arg")?;
-=======
     let mut arg0 = args[0];
     let program = arg0.expect_string(vm, "1st arg")?;
->>>>>>> cf9e4d99
     if args.len() > 1 {
         if !args[1].is_nil() {
             return Err(vm.error_argument("Currently, 2nd arg must be Nil."));
         }
     }
-<<<<<<< HEAD
-    let env_name = if args.len() > 2 {
-        let mut arg2 = args[2].clone();
-        vm.expect_string(&mut arg2, "3rd arg must be String.")?
-            .clone()
-    } else {
-        "(eval)".to_string()
-=======
     let path = if args.len() > 2 {
         let mut arg2 = args[2];
         let name = arg2.expect_string(vm, "3rd arg")?;
         std::path::PathBuf::from(name)
     } else {
         std::path::PathBuf::from("(eval)")
->>>>>>> cf9e4d99
     };
 
     let method = vm.parse_program_eval(path, program)?;
