use crate::*;

pub fn init() {
    let mut object = BuiltinClass::object();
    object.append_include_without_increment_version(BuiltinClass::kernel());
    BuiltinClass::set_toplevel_constant("Object", object);

    object.add_builtin_method_by_str("initialize", initialize);
    object.add_builtin_method_by_str("class", class);
    object.add_builtin_method_by_str("object_id", object_id);
    object.add_builtin_method_by_str("to_s", to_s);
    object.add_builtin_method_by_str("inspect", inspect);
    object.add_builtin_method_by_str("equal?", equal);
    object.add_builtin_method_by_str("==", equal);
    object.add_builtin_method_by_str("===", equal);
    object.add_builtin_method_by_str("=~", match_); // This method is deprecated from Ruby 2.6.
    object.add_builtin_method_by_str("<=>", cmp);
    object.add_builtin_method_by_str("eql?", eql);
    object.add_builtin_method_by_str("singleton_class", singleton_class);
    object.add_builtin_method_by_str("extend", extend);
    object.add_builtin_method_by_str("clone", dup);
    object.add_builtin_method_by_str("dup", dup);
    object.add_builtin_method_by_str("nil?", nil_);
    object.add_builtin_method_by_str("method", method);
    object.add_builtin_method_by_str("instance_variable_set", instance_variable_set);
    object.add_builtin_method_by_str("instance_variable_get", instance_variable_get);
    object.add_builtin_method_by_str("instance_variables", instance_variables);
    object.add_builtin_method_by_str("instance_of?", instance_of);
    object.add_builtin_method_by_str("freeze", freeze);
    object.add_builtin_method_by_str("send", send);
    object.add_builtin_method_by_str("__send__", send);
    object.add_builtin_method_by_str("to_enum", to_enum);
    object.add_builtin_method_by_str("enum_for", to_enum);
    object.add_builtin_method_by_str("methods", methods);
    object.add_builtin_method_by_str("singleton_methods", singleton_methods);
    object.add_builtin_method_by_str("respond_to?", respond_to);
    object.add_builtin_method_by_str("frozen?", frozen_);
}

fn initialize(_vm: &mut VM, self_val: Value, _: &Args2) -> VMResult {
    Ok(self_val)
}

fn class(_vm: &mut VM, self_val: Value, _: &Args2) -> VMResult {
    Ok(self_val.get_class().into())
}

fn object_id(_vm: &mut VM, self_val: Value, _: &Args2) -> VMResult {
    let id = self_val.id();
    Ok(Value::integer(id as i64))
}

fn to_s(vm: &mut VM, self_val: Value, _: &Args2) -> VMResult {
    vm.check_args_num(0)?;

    let s = match self_val.unpack() {
        RV::Uninitialized => "[Uninitialized]".to_string(),
        RV::Object(oref) => match &oref.kind {
            ObjKind::Invalid => unreachable!("Invalid rvalue. (maybe GC problem) {:?}", *oref),
            ObjKind::Ordinary => oref.to_s(),
            ObjKind::Regexp(rref) => format!("({})", rref.as_str()),
            _ => format!("{:?}", self_val),
        },
        _ => unreachable!(),
    };

    Ok(Value::string(s))
}

fn inspect(vm: &mut VM, self_val: Value, _: &Args2) -> VMResult {
    match self_val.as_rvalue() {
        Some(oref) => Ok(Value::string(oref.inspect()?)),
        None => Ok(Value::string(vm.val_inspect(self_val)?)),
    }
}

fn singleton_class(_: &mut VM, self_val: Value, _: &Args2) -> VMResult {
    Ok(self_val.get_singleton_class()?.into())
}

/// Object#extend(*modules) -> self
/// https://docs.ruby-lang.org/ja/latest/method/Object/i/extend.html
fn extend(vm: &mut VM, self_val: Value, _: &Args2) -> VMResult {
    let mut singleton = self_val.get_singleton_class()?;
    for arg in vm.args() {
        let module = arg.expect_module("arg")?;
        singleton.append_include(module);
    }
    Ok(self_val)
}

fn dup(vm: &mut VM, self_val: Value, _: &Args2) -> VMResult {
    vm.check_args_num(0)?;
    let val = self_val.shallow_dup();
    Ok(val)
}

/// eql?(other) -> bool
/// https://docs.ruby-lang.org/ja/latest/method/Object/i/eql=3f.html
fn eql(vm: &mut VM, self_val: Value, _: &Args2) -> VMResult {
    vm.check_args_num(1)?;
    Ok(Value::bool(self_val.eql(&vm[0])))
}

fn nil_(vm: &mut VM, _: Value, _: &Args2) -> VMResult {
    vm.check_args_num(0)?;
    Ok(Value::false_val())
}

fn method(vm: &mut VM, self_val: Value, _: &Args2) -> VMResult {
    vm.check_args_num(1)?;
    let name = match vm[0].as_symbol() {
        Some(id) => id,
        None => return Err(RubyError::wrong_type("1st arg", "Symbol", vm[0])),
    };
    let rec_class = self_val.get_class_for_method();
    let (method, owner) = match rec_class.search_method_and_owner(name) {
        Some(m) => m,
        None => {
            return Err(RubyError::name(format!(
                "undefined method `{:?}' for class `{}'",
                name,
                rec_class.name()
            )))
        }
    };
    let val = Value::method(name, self_val, method, owner);
    Ok(val)
}

fn instance_variable_set(vm: &mut VM, self_val: Value, _: &Args2) -> VMResult {
    vm.check_args_num(2)?;
    let name = vm[0];
    let val = vm[1];
    let var_id = name.expect_symbol_or_string("1st arg")?;
    self_val.set_var(var_id, val);
    Ok(val)
}

fn instance_variable_get(vm: &mut VM, self_val: Value, _: &Args2) -> VMResult {
    vm.check_args_num(1)?;
    let name = vm[0];
    let var_id = name.expect_symbol_or_string("1st arg")?;
    let self_obj = self_val.rvalue();
    let val = match self_obj.get_var(var_id) {
        Some(val) => val,
        None => Value::nil(),
    };
    Ok(val)
}

fn instance_variables(vm: &mut VM, self_val: Value, _: &Args2) -> VMResult {
    vm.check_args_num(0)?;
    let receiver = self_val.rvalue();
    let res = match receiver.var_table() {
        Some(table) => table
            .keys()
            .filter(|x| IdentId::starts_with(**x, "@"))
            .map(|x| Value::symbol(*x))
            .collect(),
        None => vec![],
    };
    Ok(Value::array_from(res))
}

fn instance_of(vm: &mut VM, self_val: Value, _: &Args2) -> VMResult {
    vm.check_args_num(1)?;
    Ok(Value::bool(vm[0].id() == self_val.get_class().id()))
}

fn freeze(vm: &mut VM, self_val: Value, _: &Args2) -> VMResult {
    vm.check_args_num(0)?;
    Ok(self_val)
}

fn equal(vm: &mut VM, self_val: Value, _: &Args2) -> VMResult {
    vm.check_args_num(1)?;
    Ok(Value::bool(self_val.id() == vm[0].id()))
}

fn send(vm: &mut VM, self_val: Value, args: &Args2) -> VMResult {
    vm.check_args_min(1)?;
    let receiver = self_val;
    let method_id = match vm[0].as_symbol() {
        Some(symbol) => symbol,
        None => return Err(RubyError::argument("Must be a symbol.")),
    };
    let method = receiver.get_method_or_nomethod(method_id)?;

    let mut new_args = Args::new(args.len() - 1);
    for i in 0..args.len() - 1 {
        new_args[i] = vm[i + 1];
    }
    new_args.block = args.block.clone();
    vm.eval_method(method, self_val, &new_args)
}

fn to_enum(vm: &mut VM, self_val: Value, args: &Args2) -> VMResult {
    if args.block.is_some() {
        return Err(RubyError::argument("Curently, block is not allowed."));
    };
    let (method, new_args) = if args.len() == 0 {
        let method = IdentId::EACH;
        let new_args = Args::new0();
        (method, new_args)
    } else {
        if !vm[0].is_packed_symbol() {
            return Err(RubyError::argument("2nd arg must be Symbol."));
        };
        let method = vm[0].as_packed_symbol();
        let mut new_args = Args::new(args.len() - 1);
        for i in 0..args.len() - 1 {
            new_args[i] = vm[i + 1];
        }
        (method, new_args)
    };
    vm.create_enumerator(method, self_val, new_args)
}

fn methods(vm: &mut VM, self_val: Value, args: &Args2) -> VMResult {
    vm.check_args_range(0, 1)?;
    let regular = args.len() == 0 || vm[0].to_bool();
    // TODO: Only include public and protected.
    if regular {
        let class = self_val.get_class_for_method();
        module::instance_methods(vm, class.into(), args)
    } else {
        singleton_methods(vm, self_val, args)
    }
}

fn singleton_methods(vm: &mut VM, self_val: Value, args: &Args2) -> VMResult {
    vm.check_args_range(0, 1)?;
    let all = args.len() == 0 || vm[0].to_bool();
    // TODO: Only include public and protected.
    let mut v = FxIndexSet::default();
    let root = match self_val.get_singleton_class() {
        Err(_) => Some(self_val.get_class_for_method()),
        Ok(class) => {
            for k in class.method_table().keys() {
                v.insert(*k);
            }
            class.upper()
        }
    };
    if all {
        if let Some(mut module) = root {
            loop {
                if !module.is_singleton() && !module.is_included() {
                    break;
                }
                for k in module.method_table().keys() {
                    v.insert(*k);
                }
                match module.upper() {
                    None => break,
                    Some(upper) => {
                        module = upper;
                    }
                }
            }
        }
    }
    Ok(Value::array_from(
        v.into_iter().map(|id| Value::symbol(id)).collect(),
    ))
}

fn respond_to(vm: &mut VM, self_val: Value, args: &Args2) -> VMResult {
    vm.check_args_range(1, 2)?;
    if args.len() == 2 {
        eprintln!("Warining: 2nd arg will not used. respont_to?()")
    };
    let method = vm[0].expect_string_or_symbol("1st arg")?;
    let b = MethodRepo::find_method_from_receiver(self_val, method).is_some();
    Ok(Value::bool(b))
}

<<<<<<< HEAD
fn instance_exec(vm: &mut VM, self_val: Value, args: &Args2) -> VMResult {
    let block = args.expect_block()?;
    vm.eval_block_self(block, self_val, &args.into(vm))
}

fn match_(vm: &mut VM, _: Value, _: &Args2) -> VMResult {
    vm.check_args_num(1)?;
=======
fn match_(_: &mut VM, _: Value, args: &Args) -> VMResult {
    args.check_args_num(1)?;
>>>>>>> a7a30d47
    Ok(Value::nil())
}

fn cmp(vm: &mut VM, self_val: Value, args: &Args2) -> VMResult {
    vm.check_args_num(1)?;
    let res = if equal(vm, self_val, args)?.to_bool() {
        Value::integer(0)
    } else {
        Value::nil()
    };
    Ok(res)
}

fn frozen_(_: &mut VM, _: Value, args: &Args) -> VMResult {
    args.check_args_num(0)?;
    Ok(Value::false_val())
}

#[cfg(test)]
mod test {
    use crate::tests::*;

    #[test]
    fn object_ops() {
        let program = r#"
        a = Object.new
        b = Object.new
        assert 0, a <=> a # => 0
        assert nil, a <=> b # => nil
        assert false, a == b
        assert false, a === b
        assert false, a.equal? b
        assert false, a.eql? b
        assert true, a == a
        assert true, a === a
        assert true, a.equal? a
        assert true, a.eql? a
        "#;
        assert_script(program);
    }

    #[test]
    fn to_s() {
        let program = r#"
        assert("", nil.to_s)
        assert("true", true.to_s)
        assert("false", false.to_s)
        assert("foo", :foo.to_s)
        assert("75", 75.to_s)
        assert("7.5", (7.5).to_s)
        assert("Ruby", "Ruby".to_s)
        assert("[]", [].to_s)
        assert("[7]", [7].to_s)
        assert("[:foo]", [:foo].to_s)
        assert("{}", {}.to_s)
        assert('{:foo=>"bar"}', {foo:"bar"}.to_s)
        assert 0, Object.new.to_s =~ /#<Object:0x.{16}>/
        assert 0, Object.new.inspect =~ /#<Object:0x.{16}>/
        o = Object.new
        def o.a=(x)
          @a = x
        end
        o.a = 100
        assert 0, o.to_s =~ /#<Object:0x.{16}>/
        assert 0, o.inspect =~ /#<Object:0x.{16} @a=100>/
        "#;
        assert_script(program);
    }

    #[test]
    fn dup() {
        let program = r#"
        obj = Object.new
        obj.instance_variable_set(:@foo, 155)
        obj2 = obj.dup
        obj2.instance_variable_set(:@foo, 555)
        assert(155, obj.instance_variable_get(:@foo))
        assert(555, obj2.instance_variable_get(:@foo))
        assert(false, obj.eql?(obj2))
        "#;
        assert_script(program);
    }

    #[test]
    fn nil() {
        let program = r#"
        assert(true, nil.nil?)
        assert(false, 4.nil?)
        assert(false, "nil".nil?)
        "#;
        assert_script(program);
    }

    #[test]
    fn to_i() {
        let program = r#"
        assert(3, 3.to_i)
        assert(4, 4.7.to_i)
        assert(-4, -4.7.to_i)
        assert(0, nil.to_i)
        assert_error { true.to_i }
        "#;
        assert_script(program);
    }

    #[test]
    fn instance_variables() {
        let program = r#"
        obj = Object.new
        obj.instance_variable_set("@foo", "foo")
        obj.instance_variable_set(:@bar, 777)
        assert(777, obj.instance_variable_get("@bar"))
        assert(nil, obj.instance_variable_get("@boo"))
        assert("foo", obj.instance_variable_get(:@foo))
        assert_error { obj.instance_variable_get(7) }
        assert_error { obj.instance_variable_set(:@foo) }
        assert_error { obj.instance_variable_set(9, 10) }

        def ary_cmp(a,b)
            return false if a - b != []
            return false if b - a != []
            true
        end

        assert(true, ary_cmp([:@foo, :@bar], obj.instance_variables))
        "#;
        assert_script(program);
    }

    #[test]
    fn instance_of() {
        let program = r#"
        class C < Object
        end
        class S < C
        end
        
        obj = S.new
        assert true, obj.instance_of?(S)
        assert false, obj.instance_of?(C)
        "#;
        assert_script(program);
    }

    #[test]
    fn object_send() {
        let program = r#"
        class Foo
            def foo(); "foo" end
            def bar(); "bar" end
            def baz(); "baz" end
        end

        # 任意のキーとメソッド(の名前)の関係をハッシュに保持しておく
        # レシーバの情報がここにはないことに注意
        methods = {1 => :foo, 2 => :bar, 3 => :baz}

        # キーを使って関連するメソッドを呼び出す
        # レシーバは任意(Foo クラスのインスタンスである必要もない)
        assert "foo", Foo.new.send(methods[1])
        assert "bar", Foo.new.send(methods[2])
        assert "baz", Foo.new.send(methods[3])
        "#;
        assert_script(program);
    }

    #[test]
    fn object_yield() {
        let program = r#"
        # ブロック付きメソッドの定義、
        # その働きは与えられたブロック(手続き)に引数1, 2を渡して実行すること
        def foo
            yield(1,2)
        end

        # fooに「2引数手続き、その働きは引数を配列に括ってpで印字する」というものを渡して実行させる
        assert [1, 2], foo {|a,b| [a, b]}  # => [1, 2] (要するに p [1, 2] を実行した)
        # 今度は「2引数手続き、その働きは足し算をしてpで印字する」というものを渡して実行させる
        assert 3, foo {|a, b| p a + b}  # => 3 (要するに p 1 + 2 を実行した)

        # 今度のブロック付きメソッドの働きは、
        # 与えられたブロックに引数10を渡して起動し、続けざまに引数20を渡して起動し、
        # さらに引数30を渡して起動すること
        def bar
            a = []
            a << yield(10)
            a << yield(20)
            a << yield(30)
        end

        # barに「1引数手続き、その働きは引数に3を足してpで印字する」というものを渡して実行させる
        assert [13, 23, 33], bar {|v| v + 3 }
        # => 13
        #    23
        #    33 (同じブロックが3つのyieldで3回起動された。
        #        具体的には 10 + 3; 20 + 3; 30 + 3 を実行した)

        "#;
        assert_script(program);
    }

    #[test]
    fn object_yield2() {
        let program = r#"
        class Array
            def iich
                len = self.size
                for i in 0...len
                    yield(self[i])
                end
            end
        end

        sum = 0
        [1,2,3,4,5].iich{|x| puts x, sum; sum = sum + x }
        assert(15 ,sum)
        "#;
        assert_script(program);
    }

    #[test]
    fn object_super() {
        let program = r#"
        class A
            def foo(a,b,c)
                [a,b,c]
            end 
            def boo(*a)
                a
            end
            def bee(a:1,b:2,c:3)
                [a,b,c]
            end
        end            
        
        class B < A
            def foo(a,b,c=300,d:400)
                super(a,b,c,d:d)
            end
            def boo(a,b,c)
                super
            end
            def bee(a,b,c)
                super()
            end
        end
        
        assert [100,200,300], B.new.foo(100,200,300)
        assert [100,200,300], B.new.boo(100,200,300)
        assert [1,2,3], B.new.bee(100,200,300)

        "#;
        assert_script(program);
    }

    #[test]
    fn object_methods() {
        let program = r#"
        class A
            def foo
            end
        end
        class B < A
            def bar
            end
        end
        a = A.new
        b = B.new
        c = B.new
        def c.baz
        end
        o = Object.new
        assert [:foo], a.methods - o.methods
        assert [:foo], a.methods(true) - o.methods
        assert [], a.methods(false)
        assert [:bar, :foo], b.methods - o.methods
        assert [:bar, :foo], b.methods(true) - o.methods
        assert [], b.methods(false)
        assert [:baz, :bar, :foo], c.methods - o.methods
        assert [:baz, :bar, :foo], c.methods(true) - o.methods
        assert [:baz], c.methods(false)
        "#;
        assert_script(program);
    }

    #[test]
    fn object_singleton_methods() {
        let program = r#"
        module Mod
            def mod
            end
        end
        class A
            def foo
            end
        end
        class B < A
            def bar
            end
            def self.method_on_class
            end
        end
        a = A.new
        b = B.new
        c = B.new
        def c.one
        end
        class << c
            include Mod
            def two
            end
        end
        assert [], a.singleton_methods
        assert [], a.singleton_methods(true)
        assert [], a.singleton_methods(false)
        assert [], b.singleton_methods
        assert [], b.singleton_methods(true)
        assert [], b.singleton_methods(false)
        assert [:one, :two, :mod], c.singleton_methods
        assert [:one, :two, :mod], c.singleton_methods(true)
        assert [:one, :two], c.singleton_methods(false)
        assert [:method_on_class], B.singleton_methods
        assert [:method_on_class], B.singleton_methods(true)
        assert [:method_on_class], B.singleton_methods(false)
        "#;
        assert_script(program);
    }

    #[test]
    fn object_respond_to() {
        let program = r#"
        class A
            def foo
            end
        end
        class B < A
            def bar
            end
        end
        a = A.new
        b = B.new
        assert(true, a.respond_to?(:foo))
        assert(false, a.respond_to? "bar")
        assert(true, b.respond_to? "foo")
        assert(true, b.respond_to?(:bar))
        "#;
        assert_script(program);
    }

    #[test]
    fn object_method() {
        let program = r#"
        assert 365, -365.method(:abs).call
        assert "RUBY", "Ruby".method(:upcase).call

        begin
          "Ruby".method(100)
        rescue => ex
          assert TypeError, ex.class
        end

        begin
          100.method(:xxx)
        rescue => ex
          assert NameError, ex.class
        end

        "#;
        assert_script(program);
    }

    #[test]
    fn object_extend() {
        let program = r#"
        module Foo
          def a; 'ok Foo'; end
        end
        
        module Bar
          def b; 'ok Bar'; end
        end
        
        obj = Object.new
        obj.extend Foo, Bar
        assert "ok Foo", obj.a
        assert "ok Bar", obj.b
        
        class Klass
          include Foo
          extend Bar
        end
        
        assert "ok Foo", Klass.new.a
        assert "ok Bar", Klass.b
        "#;
        assert_script(program);
    }
}<|MERGE_RESOLUTION|>--- conflicted
+++ resolved
@@ -276,7 +276,6 @@
     Ok(Value::bool(b))
 }
 
-<<<<<<< HEAD
 fn instance_exec(vm: &mut VM, self_val: Value, args: &Args2) -> VMResult {
     let block = args.expect_block()?;
     vm.eval_block_self(block, self_val, &args.into(vm))
@@ -284,10 +283,6 @@
 
 fn match_(vm: &mut VM, _: Value, _: &Args2) -> VMResult {
     vm.check_args_num(1)?;
-=======
-fn match_(_: &mut VM, _: Value, args: &Args) -> VMResult {
-    args.check_args_num(1)?;
->>>>>>> a7a30d47
     Ok(Value::nil())
 }
 
@@ -301,8 +296,8 @@
     Ok(res)
 }
 
-fn frozen_(_: &mut VM, _: Value, args: &Args) -> VMResult {
-    args.check_args_num(0)?;
+fn frozen_(vm: &mut VM, _: Value, args: &Args2) -> VMResult {
+    vm.check_args_num(0)?;
     Ok(Value::false_val())
 }
 
